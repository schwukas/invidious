CAPTION_LANGUAGES = {
  "",
  "English",
  "English (auto-generated)",
  "Afrikaans",
  "Albanian",
  "Amharic",
  "Arabic",
  "Armenian",
  "Azerbaijani",
  "Bangla",
  "Basque",
  "Belarusian",
  "Bosnian",
  "Bulgarian",
  "Burmese",
  "Catalan",
  "Cebuano",
  "Chinese (Simplified)",
  "Chinese (Traditional)",
  "Corsican",
  "Croatian",
  "Czech",
  "Danish",
  "Dutch",
  "Esperanto",
  "Estonian",
  "Filipino",
  "Finnish",
  "French",
  "Galician",
  "Georgian",
  "German",
  "Greek",
  "Gujarati",
  "Haitian Creole",
  "Hausa",
  "Hawaiian",
  "Hebrew",
  "Hindi",
  "Hmong",
  "Hungarian",
  "Icelandic",
  "Igbo",
  "Indonesian",
  "Irish",
  "Italian",
  "Japanese",
  "Javanese",
  "Kannada",
  "Kazakh",
  "Khmer",
  "Korean",
  "Kurdish",
  "Kyrgyz",
  "Lao",
  "Latin",
  "Latvian",
  "Lithuanian",
  "Luxembourgish",
  "Macedonian",
  "Malagasy",
  "Malay",
  "Malayalam",
  "Maltese",
  "Maori",
  "Marathi",
  "Mongolian",
  "Nepali",
  "Norwegian Bokmål",
  "Nyanja",
  "Pashto",
  "Persian",
  "Polish",
  "Portuguese",
  "Punjabi",
  "Romanian",
  "Russian",
  "Samoan",
  "Scottish Gaelic",
  "Serbian",
  "Shona",
  "Sindhi",
  "Sinhala",
  "Slovak",
  "Slovenian",
  "Somali",
  "Southern Sotho",
  "Spanish",
  "Spanish (Latin America)",
  "Sundanese",
  "Swahili",
  "Swedish",
  "Tajik",
  "Tamil",
  "Telugu",
  "Thai",
  "Turkish",
  "Ukrainian",
  "Urdu",
  "Uzbek",
  "Vietnamese",
  "Welsh",
  "Western Frisian",
  "Xhosa",
  "Yiddish",
  "Yoruba",
  "Zulu",
}

REGIONS        = {"AD", "AE", "AF", "AG", "AI", "AL", "AM", "AO", "AQ", "AR", "AS", "AT", "AU", "AW", "AX", "AZ", "BA", "BB", "BD", "BE", "BF", "BG", "BH", "BI", "BJ", "BL", "BM", "BN", "BO", "BQ", "BR", "BS", "BT", "BV", "BW", "BY", "BZ", "CA", "CC", "CD", "CF", "CG", "CH", "CI", "CK", "CL", "CM", "CN", "CO", "CR", "CU", "CV", "CW", "CX", "CY", "CZ", "DE", "DJ", "DK", "DM", "DO", "DZ", "EC", "EE", "EG", "EH", "ER", "ES", "ET", "FI", "FJ", "FK", "FM", "FO", "FR", "GA", "GB", "GD", "GE", "GF", "GG", "GH", "GI", "GL", "GM", "GN", "GP", "GQ", "GR", "GS", "GT", "GU", "GW", "GY", "HK", "HM", "HN", "HR", "HT", "HU", "ID", "IE", "IL", "IM", "IN", "IO", "IQ", "IR", "IS", "IT", "JE", "JM", "JO", "JP", "KE", "KG", "KH", "KI", "KM", "KN", "KP", "KR", "KW", "KY", "KZ", "LA", "LB", "LC", "LI", "LK", "LR", "LS", "LT", "LU", "LV", "LY", "MA", "MC", "MD", "ME", "MF", "MG", "MH", "MK", "ML", "MM", "MN", "MO", "MP", "MQ", "MR", "MS", "MT", "MU", "MV", "MW", "MX", "MY", "MZ", "NA", "NC", "NE", "NF", "NG", "NI", "NL", "NO", "NP", "NR", "NU", "NZ", "OM", "PA", "PE", "PF", "PG", "PH", "PK", "PL", "PM", "PN", "PR", "PS", "PT", "PW", "PY", "QA", "RE", "RO", "RS", "RU", "RW", "SA", "SB", "SC", "SD", "SE", "SG", "SH", "SI", "SJ", "SK", "SL", "SM", "SN", "SO", "SR", "SS", "ST", "SV", "SX", "SY", "SZ", "TC", "TD", "TF", "TG", "TH", "TJ", "TK", "TL", "TM", "TN", "TO", "TR", "TT", "TV", "TW", "TZ", "UA", "UG", "UM", "US", "UY", "UZ", "VA", "VC", "VE", "VG", "VI", "VN", "VU", "WF", "WS", "YE", "YT", "ZA", "ZM", "ZW"}
BYPASS_REGIONS = {
  "GB",
  "DE",
  "FR",
  "IN",
  "CN",
  "RU",
  "CA",
  "JP",
  "IT",
  "TH",
  "ES",
  "AE",
  "KR",
  "IR",
  "BR",
  "PK",
  "ID",
  "BD",
  "MX",
  "PH",
  "EG",
  "VN",
  "CD",
  "TR",
}

# See https://github.com/rg3/youtube-dl/blob/master/youtube_dl/extractor/youtube.py#L380-#L476
VIDEO_FORMATS = {
  "5"  => {"ext" => "flv", "width" => 400, "height" => 240, "acodec" => "mp3", "abr" => 64, "vcodec" => "h263"},
  "6"  => {"ext" => "flv", "width" => 450, "height" => 270, "acodec" => "mp3", "abr" => 64, "vcodec" => "h263"},
  "13" => {"ext" => "3gp", "acodec" => "aac", "vcodec" => "mp4v"},
  "17" => {"ext" => "3gp", "width" => 176, "height" => 144, "acodec" => "aac", "abr" => 24, "vcodec" => "mp4v"},
  "18" => {"ext" => "mp4", "width" => 640, "height" => 360, "acodec" => "aac", "abr" => 96, "vcodec" => "h264"},
  "22" => {"ext" => "mp4", "width" => 1280, "height" => 720, "acodec" => "aac", "abr" => 192, "vcodec" => "h264"},
  "34" => {"ext" => "flv", "width" => 640, "height" => 360, "acodec" => "aac", "abr" => 128, "vcodec" => "h264"},
  "35" => {"ext" => "flv", "width" => 854, "height" => 480, "acodec" => "aac", "abr" => 128, "vcodec" => "h264"},

  "36" => {"ext" => "3gp", "width" => 320, "acodec" => "aac", "vcodec" => "mp4v"},
  "37" => {"ext" => "mp4", "width" => 1920, "height" => 1080, "acodec" => "aac", "abr" => 192, "vcodec" => "h264"},
  "38" => {"ext" => "mp4", "width" => 4096, "height" => 3072, "acodec" => "aac", "abr" => 192, "vcodec" => "h264"},
  "43" => {"ext" => "webm", "width" => 640, "height" => 360, "acodec" => "vorbis", "abr" => 128, "vcodec" => "vp8"},
  "44" => {"ext" => "webm", "width" => 854, "height" => 480, "acodec" => "vorbis", "abr" => 128, "vcodec" => "vp8"},
  "45" => {"ext" => "webm", "width" => 1280, "height" => 720, "acodec" => "vorbis", "abr" => 192, "vcodec" => "vp8"},
  "46" => {"ext" => "webm", "width" => 1920, "height" => 1080, "acodec" => "vorbis", "abr" => 192, "vcodec" => "vp8"},
  "59" => {"ext" => "mp4", "width" => 854, "height" => 480, "acodec" => "aac", "abr" => 128, "vcodec" => "h264"},
  "78" => {"ext" => "mp4", "width" => 854, "height" => 480, "acodec" => "aac", "abr" => 128, "vcodec" => "h264"},

  # 3D videos
  "82"  => {"ext" => "mp4", "height" => 360, "format" => "3D", "acodec" => "aac", "abr" => 128, "vcodec" => "h264"},
  "83"  => {"ext" => "mp4", "height" => 480, "format" => "3D", "acodec" => "aac", "abr" => 128, "vcodec" => "h264"},
  "84"  => {"ext" => "mp4", "height" => 720, "format" => "3D", "acodec" => "aac", "abr" => 192, "vcodec" => "h264"},
  "85"  => {"ext" => "mp4", "height" => 1080, "format" => "3D", "acodec" => "aac", "abr" => 192, "vcodec" => "h264"},
  "100" => {"ext" => "webm", "height" => 360, "format" => "3D", "acodec" => "vorbis", "abr" => 128, "vcodec" => "vp8"},
  "101" => {"ext" => "webm", "height" => 480, "format" => "3D", "acodec" => "vorbis", "abr" => 192, "vcodec" => "vp8"},
  "102" => {"ext" => "webm", "height" => 720, "format" => "3D", "acodec" => "vorbis", "abr" => 192, "vcodec" => "vp8"},

  # Apple HTTP Live Streaming
  "91"  => {"ext" => "mp4", "height" => 144, "format" => "HLS", "acodec" => "aac", "abr" => 48, "vcodec" => "h264"},
  "92"  => {"ext" => "mp4", "height" => 240, "format" => "HLS", "acodec" => "aac", "abr" => 48, "vcodec" => "h264"},
  "93"  => {"ext" => "mp4", "height" => 360, "format" => "HLS", "acodec" => "aac", "abr" => 128, "vcodec" => "h264"},
  "94"  => {"ext" => "mp4", "height" => 480, "format" => "HLS", "acodec" => "aac", "abr" => 128, "vcodec" => "h264"},
  "95"  => {"ext" => "mp4", "height" => 720, "format" => "HLS", "acodec" => "aac", "abr" => 256, "vcodec" => "h264"},
  "96"  => {"ext" => "mp4", "height" => 1080, "format" => "HLS", "acodec" => "aac", "abr" => 256, "vcodec" => "h264"},
  "132" => {"ext" => "mp4", "height" => 240, "format" => "HLS", "acodec" => "aac", "abr" => 48, "vcodec" => "h264"},
  "151" => {"ext" => "mp4", "height" => 72, "format" => "HLS", "acodec" => "aac", "abr" => 24, "vcodec" => "h264"},

  # DASH mp4 video
  "133" => {"ext" => "mp4", "height" => 240, "format" => "DASH video", "vcodec" => "h264"},
  "134" => {"ext" => "mp4", "height" => 360, "format" => "DASH video", "vcodec" => "h264"},
  "135" => {"ext" => "mp4", "height" => 480, "format" => "DASH video", "vcodec" => "h264"},
  "136" => {"ext" => "mp4", "height" => 720, "format" => "DASH video", "vcodec" => "h264"},
  "137" => {"ext" => "mp4", "height" => 1080, "format" => "DASH video", "vcodec" => "h264"},
  "138" => {"ext" => "mp4", "format" => "DASH video", "vcodec" => "h264"}, # Height can vary (https://github.com/ytdl-org/youtube-dl/issues/4559)
  "160" => {"ext" => "mp4", "height" => 144, "format" => "DASH video", "vcodec" => "h264"},
  "212" => {"ext" => "mp4", "height" => 480, "format" => "DASH video", "vcodec" => "h264"},
  "264" => {"ext" => "mp4", "height" => 1440, "format" => "DASH video", "vcodec" => "h264"},
  "298" => {"ext" => "mp4", "height" => 720, "format" => "DASH video", "vcodec" => "h264", "fps" => 60},
  "299" => {"ext" => "mp4", "height" => 1080, "format" => "DASH video", "vcodec" => "h264", "fps" => 60},
  "266" => {"ext" => "mp4", "height" => 2160, "format" => "DASH video", "vcodec" => "h264"},

  # Dash mp4 audio
  "139" => {"ext" => "m4a", "format" => "DASH audio", "acodec" => "aac", "abr" => 48, "container" => "m4a_dash"},
  "140" => {"ext" => "m4a", "format" => "DASH audio", "acodec" => "aac", "abr" => 128, "container" => "m4a_dash"},
  "141" => {"ext" => "m4a", "format" => "DASH audio", "acodec" => "aac", "abr" => 256, "container" => "m4a_dash"},
  "256" => {"ext" => "m4a", "format" => "DASH audio", "acodec" => "aac", "container" => "m4a_dash"},
  "258" => {"ext" => "m4a", "format" => "DASH audio", "acodec" => "aac", "container" => "m4a_dash"},
  "325" => {"ext" => "m4a", "format" => "DASH audio", "acodec" => "dtse", "container" => "m4a_dash"},
  "328" => {"ext" => "m4a", "format" => "DASH audio", "acodec" => "ec-3", "container" => "m4a_dash"},

  # Dash webm
  "167" => {"ext" => "webm", "height" => 360, "width" => 640, "format" => "DASH video", "container" => "webm", "vcodec" => "vp8"},
  "168" => {"ext" => "webm", "height" => 480, "width" => 854, "format" => "DASH video", "container" => "webm", "vcodec" => "vp8"},
  "169" => {"ext" => "webm", "height" => 720, "width" => 1280, "format" => "DASH video", "container" => "webm", "vcodec" => "vp8"},
  "170" => {"ext" => "webm", "height" => 1080, "width" => 1920, "format" => "DASH video", "container" => "webm", "vcodec" => "vp8"},
  "218" => {"ext" => "webm", "height" => 480, "width" => 854, "format" => "DASH video", "container" => "webm", "vcodec" => "vp8"},
  "219" => {"ext" => "webm", "height" => 480, "width" => 854, "format" => "DASH video", "container" => "webm", "vcodec" => "vp8"},
  "278" => {"ext" => "webm", "height" => 144, "format" => "DASH video", "container" => "webm", "vcodec" => "vp9"},
  "242" => {"ext" => "webm", "height" => 240, "format" => "DASH video", "vcodec" => "vp9"},
  "243" => {"ext" => "webm", "height" => 360, "format" => "DASH video", "vcodec" => "vp9"},
  "244" => {"ext" => "webm", "height" => 480, "format" => "DASH video", "vcodec" => "vp9"},
  "245" => {"ext" => "webm", "height" => 480, "format" => "DASH video", "vcodec" => "vp9"},
  "246" => {"ext" => "webm", "height" => 480, "format" => "DASH video", "vcodec" => "vp9"},
  "247" => {"ext" => "webm", "height" => 720, "format" => "DASH video", "vcodec" => "vp9"},
  "248" => {"ext" => "webm", "height" => 1080, "format" => "DASH video", "vcodec" => "vp9"},
  "271" => {"ext" => "webm", "height" => 1440, "format" => "DASH video", "vcodec" => "vp9"},
  # itag 272 videos are either 3840x2160 (e.g. RtoitU2A-3E) or 7680x4320 (sLprVF6d7Ug)
  "272" => {"ext" => "webm", "height" => 2160, "format" => "DASH video", "vcodec" => "vp9"},
  "302" => {"ext" => "webm", "height" => 720, "format" => "DASH video", "vcodec" => "vp9", "fps" => 60},
  "303" => {"ext" => "webm", "height" => 1080, "format" => "DASH video", "vcodec" => "vp9", "fps" => 60},
  "308" => {"ext" => "webm", "height" => 1440, "format" => "DASH video", "vcodec" => "vp9", "fps" => 60},
  "313" => {"ext" => "webm", "height" => 2160, "format" => "DASH video", "vcodec" => "vp9"},
  "315" => {"ext" => "webm", "height" => 2160, "format" => "DASH video", "vcodec" => "vp9", "fps" => 60},
  "330" => {"ext" => "webm", "height" => 144, "format" => "DASH video", "vcodec" => "vp9", "fps" => 60},
  "331" => {"ext" => "webm", "height" => 240, "format" => "DASH video", "vcodec" => "vp9", "fps" => 60},
  "332" => {"ext" => "webm", "height" => 360, "format" => "DASH video", "vcodec" => "vp9", "fps" => 60},
  "333" => {"ext" => "webm", "height" => 480, "format" => "DASH video", "vcodec" => "vp9", "fps" => 60},
  "334" => {"ext" => "webm", "height" => 720, "format" => "DASH video", "vcodec" => "vp9", "fps" => 60},
  "335" => {"ext" => "webm", "height" => 1080, "format" => "DASH video", "vcodec" => "vp9", "fps" => 60},
  "336" => {"ext" => "webm", "height" => 1440, "format" => "DASH video", "vcodec" => "vp9", "fps" => 60},
  "337" => {"ext" => "webm", "height" => 2160, "format" => "DASH video", "vcodec" => "vp9", "fps" => 60},

  # Dash webm audio
  "171" => {"ext" => "webm", "acodec" => "vorbis", "format" => "DASH audio", "abr" => 128},
  "172" => {"ext" => "webm", "acodec" => "vorbis", "format" => "DASH audio", "abr" => 256},

  # Dash webm audio with opus inside
  "249" => {"ext" => "webm", "format" => "DASH audio", "acodec" => "opus", "abr" => 50},
  "250" => {"ext" => "webm", "format" => "DASH audio", "acodec" => "opus", "abr" => 70},
  "251" => {"ext" => "webm", "format" => "DASH audio", "acodec" => "opus", "abr" => 160},

  # av01 video only formats sometimes served with "unknown" codecs
  "394" => {"ext" => "mp4", "height" => 144, "vcodec" => "av01.0.05M.08"},
  "395" => {"ext" => "mp4", "height" => 240, "vcodec" => "av01.0.05M.08"},
  "396" => {"ext" => "mp4", "height" => 360, "vcodec" => "av01.0.05M.08"},
  "397" => {"ext" => "mp4", "height" => 480, "vcodec" => "av01.0.05M.08"},
}

struct VideoPreferences
  json_mapping({
    annotations:        Bool,
    autoplay:           Bool,
    comments:           Array(String),
    continue:           Bool,
    continue_autoplay:  Bool,
    controls:           Bool,
    listen:             Bool,
    local:              Bool,
    preferred_captions: Array(String),
    quality:            String,
    raw:                Bool,
    region:             String?,
    related_videos:     Bool,
    speed:              (Float32 | Float64),
    video_end:          (Float64 | Int32),
    video_loop:         Bool,
    video_start:        (Float64 | Int32),
    volume:             Int32,
  })
end

struct Video
  property player_json : JSON::Any?

  module HTTPParamConverter
    def self.from_rs(rs)
      HTTP::Params.parse(rs.read(String))
    end
  end

  def to_json(locale, config, kemal_config, decrypt_function, json : JSON::Builder)
    json.object do
      json.field "type", "video"

      json.field "title", self.title
      json.field "videoId", self.id
      json.field "videoThumbnails" do
        generate_thumbnails(json, self.id, config, kemal_config)
      end
      json.field "storyboards" do
        generate_storyboards(json, self.id, self.storyboards, config, kemal_config)
      end

      json.field "description", html_to_content(self.description_html)
      json.field "descriptionHtml", self.description_html
      json.field "published", self.published.to_unix
      json.field "publishedText", translate(locale, "`x` ago", recode_date(self.published, locale))
      json.field "keywords", self.keywords

      json.field "viewCount", self.views
      json.field "likeCount", self.likes
      json.field "dislikeCount", self.dislikes

      json.field "paid", self.paid
      json.field "premium", self.premium
      json.field "isFamilyFriendly", self.is_family_friendly
      json.field "allowedRegions", self.allowed_regions
      json.field "genre", self.genre
      json.field "genreUrl", self.genre_url

      json.field "author", self.author
      json.field "authorId", self.ucid
      json.field "authorUrl", "/channel/#{self.ucid}"

      json.field "authorThumbnails" do
        json.array do
          qualities = {32, 48, 76, 100, 176, 512}

          qualities.each do |quality|
            json.object do
              json.field "url", self.author_thumbnail.gsub("=s48-", "=s#{quality}-")
              json.field "width", quality
              json.field "height", quality
            end
          end
        end
      end

      json.field "subCountText", self.sub_count_text

      json.field "lengthSeconds", self.length_seconds
      json.field "allowRatings", self.allow_ratings
      json.field "rating", self.info["avg_rating"].to_f32
      json.field "isListed", self.is_listed
      json.field "liveNow", self.live_now
      json.field "isUpcoming", self.is_upcoming

      if self.premiere_timestamp
        json.field "premiereTimestamp", self.premiere_timestamp.not_nil!.to_unix
      end

      if self.player_response["streamingData"]?.try &.["hlsManifestUrl"]?
        host_url = make_host_url(config, kemal_config)

        hlsvp = self.player_response["streamingData"]["hlsManifestUrl"].as_s
        hlsvp = hlsvp.gsub("https://manifest.googlevideo.com", host_url)

        json.field "hlsUrl", hlsvp
      end

      json.field "dashUrl", "#{make_host_url(config, kemal_config)}/api/manifest/dash/id/#{id}"

      json.field "adaptiveFormats" do
        json.array do
          self.adaptive_fmts(decrypt_function).each do |fmt|
            json.object do
              json.field "index", fmt["index"]
              json.field "bitrate", fmt["bitrate"]
              json.field "init", fmt["init"]
              json.field "url", fmt["url"]
              json.field "itag", fmt["itag"]
              json.field "type", fmt["type"]
              json.field "clen", fmt["clen"]
              json.field "lmt", fmt["lmt"]
              json.field "projectionType", fmt["projection_type"]

              fmt_info = itag_to_metadata?(fmt["itag"])
              if fmt_info
                fps = fmt_info["fps"]?.try &.to_i || fmt["fps"]?.try &.to_i || 30
                json.field "fps", fps
                json.field "container", fmt_info["ext"]
                json.field "encoding", fmt_info["vcodec"]? || fmt_info["acodec"]

                if fmt_info["height"]?
                  json.field "resolution", "#{fmt_info["height"]}p"

                  quality_label = "#{fmt_info["height"]}p"
                  if fps > 30
                    quality_label += "60"
                  end
                  json.field "qualityLabel", quality_label

                  if fmt_info["width"]?
                    json.field "size", "#{fmt_info["width"]}x#{fmt_info["height"]}"
                  end
                end
              end
            end
          end
        end
      end

      json.field "formatStreams" do
        json.array do
          self.fmt_stream(decrypt_function).each do |fmt|
            json.object do
              json.field "url", fmt["url"]
              json.field "itag", fmt["itag"]
              json.field "type", fmt["type"]
              json.field "quality", fmt["quality"]

              fmt_info = itag_to_metadata?(fmt["itag"])
              if fmt_info
                fps = fmt_info["fps"]?.try &.to_i || fmt["fps"]?.try &.to_i || 30
                json.field "fps", fps
                json.field "container", fmt_info["ext"]
                json.field "encoding", fmt_info["vcodec"]? || fmt_info["acodec"]

                if fmt_info["height"]?
                  json.field "resolution", "#{fmt_info["height"]}p"

                  quality_label = "#{fmt_info["height"]}p"
                  if fps > 30
                    quality_label += "60"
                  end
                  json.field "qualityLabel", quality_label

                  if fmt_info["width"]?
                    json.field "size", "#{fmt_info["width"]}x#{fmt_info["height"]}"
                  end
                end
              end
            end
          end
        end
      end

      json.field "captions" do
        json.array do
          self.captions.each do |caption|
            json.object do
              json.field "label", caption.name.simpleText
              json.field "languageCode", caption.languageCode
              json.field "url", "/api/v1/captions/#{id}?label=#{URI.escape(caption.name.simpleText)}"
            end
          end
        end
      end

      json.field "recommendedVideos" do
        json.array do
          self.info["rvs"]?.try &.split(",").each do |rv|
            rv = HTTP::Params.parse(rv)

            if rv["id"]?
              json.object do
                json.field "videoId", rv["id"]
                json.field "title", rv["title"]
                json.field "videoThumbnails" do
                  generate_thumbnails(json, rv["id"], config, kemal_config)
                end
                json.field "author", rv["author"]
                json.field "lengthSeconds", rv["length_seconds"].to_i
                json.field "viewCountText", rv["short_view_count_text"]
              end
            end
          end
        end
      end
    end
  end

  def to_json(locale, config, kemal_config, decrypt_function, json : JSON::Builder | Nil = nil)
    if json
      to_json(locale, config, kemal_config, decrypt_function, json)
    else
      JSON.build do |json|
        to_json(locale, config, kemal_config, decrypt_function, json)
      end
    end
  end

  # `description_html` is stored in DB as `description`, which can be
  # quite confusing. Since it currently isn't very practical to rename
  # it, we instead define a getter and setter here.
  def description_html
    self.description
  end

  def description_html=(other : String)
    self.description = other
  end

  def allow_ratings
    allow_ratings = player_response["videoDetails"]?.try &.["allowRatings"]?.try &.as_bool

    if allow_ratings.nil?
      return true
    end

    return allow_ratings
  end

  def live_now
    live_now = self.player_response["videoDetails"]?.try &.["isLive"]?.try &.as_bool

    if live_now.nil?
      return false
    end

    return live_now
  end

  def is_listed
    is_listed = player_response["videoDetails"]?.try &.["isCrawlable"]?.try &.as_bool

    if is_listed.nil?
      return true
    end

    return is_listed
  end

  def is_upcoming
    is_upcoming = player_response["videoDetails"]?.try &.["isUpcoming"]?.try &.as_bool

    if is_upcoming.nil?
      return false
    end

    return is_upcoming
  end

  def premiere_timestamp
    if self.is_upcoming
      premiere_timestamp = player_response["playabilityStatus"]?
        .try &.["liveStreamability"]?
          .try &.["liveStreamabilityRenderer"]?
            .try &.["offlineSlate"]?
              .try &.["liveStreamOfflineSlateRenderer"]?
                .try &.["scheduledStartTime"]?.try &.as_s.to_i64
    end

    if premiere_timestamp
      premiere_timestamp = Time.unix(premiere_timestamp)
    end

    return premiere_timestamp
  end

  def keywords
    keywords = self.player_response["videoDetails"]?.try &.["keywords"]?.try &.as_a
    keywords ||= [] of String

    return keywords
  end

  def fmt_stream(decrypt_function)
    streams = [] of HTTP::Params

    if fmt_streams = self.player_response["streamingData"]?.try &.["formats"]?
      fmt_streams.as_a.each do |fmt_stream|
        if !fmt_stream.as_h?
          next
        end

        fmt = {} of String => String

        fmt["lmt"] = fmt_stream["lastModified"]?.try &.as_s || "0"
        fmt["projection_type"] = "1"
        fmt["type"] = fmt_stream["mimeType"].as_s
        fmt["clen"] = fmt_stream["contentLength"]?.try &.as_s || "0"
        fmt["bitrate"] = fmt_stream["bitrate"]?.try &.as_i.to_s || "0"
        fmt["itag"] = fmt_stream["itag"].as_i.to_s
        if fmt_stream["url"]?
          fmt["url"] = fmt_stream["url"].as_s
        end
        if fmt_stream["cipher"]?
          HTTP::Params.parse(fmt_stream["cipher"].as_s).each do |key, value|
            fmt[key] = value
          end
        end
        fmt["quality"] = fmt_stream["quality"].as_s

        if fmt_stream["width"]?
          fmt["size"] = "#{fmt_stream["width"]}x#{fmt_stream["height"]}"
          fmt["height"] = fmt_stream["height"].as_i.to_s
        end

        if fmt_stream["fps"]?
          fmt["fps"] = fmt_stream["fps"].as_i.to_s
        end

        if fmt_stream["qualityLabel"]?
          fmt["quality_label"] = fmt_stream["qualityLabel"].as_s
        end

        params = HTTP::Params.new
        fmt.each do |key, value|
          params[key] = value
        end

        streams << params
      end

      streams.sort_by! { |stream| stream["height"].to_i }.reverse!
    elsif fmt_stream = self.info["url_encoded_fmt_stream_map"]?
      fmt_stream.split(",").each do |string|
        if !string.empty?
          streams << HTTP::Params.parse(string)
        end
      end
    end

    streams.each { |s| s.add("label", "#{s["quality"]} - #{s["type"].split(";")[0].split("/")[1]}") }
    streams = streams.uniq { |s| s["label"] }

    if self.info["region"]?
      streams.each do |fmt|
        fmt["url"] += "&region=" + self.info["region"]
      end
    end

    streams.each do |fmt|
      fmt["url"] += "&host=" + (URI.parse(fmt["url"]).host || "")
      fmt["url"] += decrypt_signature(fmt, decrypt_function)
    end

    return streams
  end

  def adaptive_fmts(decrypt_function)
    adaptive_fmts = [] of HTTP::Params

    if fmts = self.player_response["streamingData"]?.try &.["adaptiveFormats"]?
      fmts.as_a.each do |adaptive_fmt|
        if !adaptive_fmt.as_h?
          next
        end

        fmt = {} of String => String

        if init = adaptive_fmt["initRange"]?
          fmt["init"] = "#{init["start"]}-#{init["end"]}"
        end
        fmt["init"] ||= "0-0"

        fmt["lmt"] = adaptive_fmt["lastModified"]?.try &.as_s || "0"
        fmt["projection_type"] = "1"
        fmt["type"] = adaptive_fmt["mimeType"].as_s
        fmt["clen"] = adaptive_fmt["contentLength"]?.try &.as_s || "0"
        fmt["bitrate"] = adaptive_fmt["bitrate"]?.try &.as_i.to_s || "0"
        fmt["itag"] = adaptive_fmt["itag"].as_i.to_s
        if adaptive_fmt["url"]?
          fmt["url"] = adaptive_fmt["url"].as_s
        end
        if adaptive_fmt["cipher"]?
          HTTP::Params.parse(adaptive_fmt["cipher"].as_s).each do |key, value|
            fmt[key] = value
          end
        end
        if index = adaptive_fmt["indexRange"]?
          fmt["index"] = "#{index["start"]}-#{index["end"]}"
        end
        fmt["index"] ||= "0-0"

        if adaptive_fmt["width"]?
          fmt["size"] = "#{adaptive_fmt["width"]}x#{adaptive_fmt["height"]}"
        end

        if adaptive_fmt["fps"]?
          fmt["fps"] = adaptive_fmt["fps"].as_i.to_s
        end

        if adaptive_fmt["qualityLabel"]?
          fmt["quality_label"] = adaptive_fmt["qualityLabel"].as_s
        end

        params = HTTP::Params.new
        fmt.each do |key, value|
          params[key] = value
        end

        adaptive_fmts << params
      end
    elsif fmts = self.info["adaptive_fmts"]?
      fmts.split(",") do |string|
        adaptive_fmts << HTTP::Params.parse(string)
      end
    end

    if self.info["region"]?
      adaptive_fmts.each do |fmt|
        fmt["url"] += "&region=" + self.info["region"]
      end
    end

    adaptive_fmts.each do |fmt|
      fmt["url"] += "&host=" + (URI.parse(fmt["url"]).host || "")
      fmt["url"] += decrypt_signature(fmt, decrypt_function)
    end

    return adaptive_fmts
  end

  def video_streams(adaptive_fmts)
    video_streams = adaptive_fmts.select { |s| s["type"].starts_with? "video" }

    return video_streams
  end

  def audio_streams(adaptive_fmts)
    audio_streams = adaptive_fmts.select { |s| s["type"].starts_with? "audio" }
    audio_streams.sort_by! { |s| s["bitrate"].to_i }.reverse!
    audio_streams.each do |stream|
      stream["bitrate"] = (stream["bitrate"].to_f64/1000).to_i.to_s
    end

    return audio_streams
  end

  def player_response
    if !@player_json
      @player_json = JSON.parse(@info["player_response"])
    end

    return @player_json.not_nil!
  end

  def storyboards
    storyboards = self.player_response["storyboards"]?
      .try &.as_h
        .try &.["playerStoryboardSpecRenderer"]?

    if !storyboards
      storyboards = self.player_response["storyboards"]?
        .try &.as_h
          .try &.["playerLiveStoryboardSpecRenderer"]?

      if storyboard = storyboards.try &.["spec"]?
           .try &.as_s
        return [{
          url:               storyboard.split("#")[0],
          width:             106,
          height:            60,
          count:             -1,
          interval:          5000,
          storyboard_width:  3,
          storyboard_height: 3,
          storyboard_count:  -1,
        }]
      end
    end

    storyboards = storyboards.try &.["spec"]?
      .try &.as_s.split("|")

    items = [] of NamedTuple(
      url: String,
      width: Int32,
      height: Int32,
      count: Int32,
      interval: Int32,
      storyboard_width: Int32,
      storyboard_height: Int32,
      storyboard_count: Int32)

    if !storyboards
      return items
    end

    url = URI.parse(storyboards.shift)
    params = HTTP::Params.parse(url.query || "")

    storyboards.each_with_index do |storyboard, i|
      width, height, count, storyboard_width, storyboard_height, interval, _, sigh = storyboard.split("#")
      params["sigh"] = sigh
      url.query = params.to_s

      width = width.to_i
      height = height.to_i
      count = count.to_i
      interval = interval.to_i
      storyboard_width = storyboard_width.to_i
      storyboard_height = storyboard_height.to_i

      items << {
        url:               url.to_s.sub("$L", i).sub("$N", "M$M"),
        width:             width,
        height:            height,
        count:             count,
        interval:          interval,
        storyboard_width:  storyboard_width,
        storyboard_height: storyboard_height,
        storyboard_count:  (count.to_f / (storyboard_width.to_f * storyboard_height.to_f)).ceil.to_i,
      }
    end

    items
  end

  def paid
    reason = self.player_response["playabilityStatus"]?.try &.["reason"]?

    if reason == "This video requires payment to watch."
      paid = true
    else
      paid = false
    end

    return paid
  end

  def premium
    premium = self.player_response.to_s.includes? "Get YouTube without the ads."
    return premium
  end

  def captions
    captions = [] of Caption
    if player_response["captions"]?
      caption_list = player_response["captions"]["playerCaptionsTracklistRenderer"]["captionTracks"]?.try &.as_a
      caption_list ||= [] of JSON::Any

      caption_list.each do |caption|
        caption = Caption.from_json(caption.to_json)
        caption.name.simpleText = caption.name.simpleText.split(" - ")[0]
        captions << caption
      end
    end

    return captions
  end

  def short_description
    short_description = self.description_html.gsub(/(<br>)|(<br\/>|"|\n)/, {
      "<br>":  " ",
      "<br/>": " ",
      "\"":    "&quot;",
      "\n":    " ",
    })
    short_description = XML.parse_html(short_description).content[0..200].strip(" ")

    if short_description.empty?
      short_description = " "
    end

    return short_description
  end

  def length_seconds
    self.player_response["videoDetails"]["lengthSeconds"].as_s.to_i
  end

  db_mapping({
    id:   String,
    info: {
      type:      HTTP::Params,
      default:   HTTP::Params.parse(""),
      converter: Video::HTTPParamConverter,
    },
    updated:            Time,
    title:              String,
    views:              Int64,
    likes:              Int32,
    dislikes:           Int32,
    wilson_score:       Float64,
    published:          Time,
    description:        String,
    language:           String?,
    author:             String,
    ucid:               String,
    allowed_regions:    Array(String),
    is_family_friendly: Bool,
    genre:              String,
    genre_url:          String,
    license:            String,
    sub_count_text:     String,
    author_thumbnail:   String,
  })
end

struct Caption
  json_mapping({
    name:         CaptionName,
    baseUrl:      String,
    languageCode: String,
  })
end

struct CaptionName
  json_mapping({
    simpleText: String,
  })
end

class VideoRedirect < Exception
end

def get_video(id, db, refresh = true, region = nil, force_refresh = false)
  if (video = db.query_one?("SELECT * FROM videos WHERE id = $1", id, as: Video)) && !region
    # If record was last updated over 10 minutes ago, or video has since premiered,
    # refresh (expire param in response lasts for 6 hours)
    if (refresh &&
       (Time.utc - video.updated > 10.minutes) ||
       (video.premiere_timestamp && video.premiere_timestamp.as(Time) < Time.utc)) ||
       force_refresh
      begin
<<<<<<< HEAD
        video = fetch_video(id, proxies, region: region)
=======
        video = fetch_video(id, region)
>>>>>>> ff5d79e3
        video_array = video.to_a

        args = arg_array(video_array[1..-1], 2)

        db.exec("UPDATE videos SET (info,updated,title,views,likes,dislikes,wilson_score,\
          published,description,language,author,ucid,allowed_regions,is_family_friendly,\
          genre,genre_url,license,sub_count_text,author_thumbnail)\
          = (#{args}) WHERE id = $1", video_array)
      rescue ex
        db.exec("DELETE FROM videos * WHERE id = $1", id)
        raise ex
      end
    end
  else
<<<<<<< HEAD
    video = fetch_video(id, proxies, region: region)
=======
    video = fetch_video(id, region)
>>>>>>> ff5d79e3
    video_array = video.to_a

    args = arg_array(video_array)

    if !region
      db.exec("INSERT INTO videos VALUES (#{args}) ON CONFLICT (id) DO NOTHING", video_array)
    end
  end

  return video
end

def extract_polymer_config(body, html)
  params = HTTP::Params.new

  params["session_token"] = body.match(/"XSRF_TOKEN":"(?<session_token>[A-Za-z0-9\_\-\=]+)"/).try &.["session_token"] || ""

  html_info = JSON.parse(body.match(/ytplayer\.config = (?<info>.*?);ytplayer\.load/).try &.["info"] || "{}").try &.["args"]?.try &.as_h

  if html_info
    html_info.each do |key, value|
      params[key] = value.to_s
    end
  end

  initial_data = extract_initial_data(body)

  primary_results = initial_data["contents"]?
    .try &.["twoColumnWatchNextResults"]?
      .try &.["results"]?
        .try &.["results"]?
          .try &.["contents"]?

  comment_continuation = primary_results.try &.as_a.select { |object| object["itemSectionRenderer"]? }[0]?
    .try &.["itemSectionRenderer"]?
      .try &.["continuations"]?
        .try &.[0]?
          .try &.["nextContinuationData"]?

  params["ctoken"] = comment_continuation.try &.["continuation"]?.try &.as_s || ""
  params["itct"] = comment_continuation.try &.["clickTrackingParams"]?.try &.as_s || ""

  recommended_videos = initial_data["contents"]?
    .try &.["twoColumnWatchNextResults"]?
      .try &.["secondaryResults"]?
        .try &.["secondaryResults"]?
          .try &.["results"]?
            .try &.as_a

  rvs = [] of String

  recommended_videos.try &.each do |compact_renderer|
    if compact_renderer["compactRadioRenderer"]? || compact_renderer["compactPlaylistRenderer"]?
      # TODO
    elsif compact_renderer["compactVideoRenderer"]?
      compact_renderer = compact_renderer["compactVideoRenderer"]

      recommended_video = HTTP::Params.new
      recommended_video["id"] = compact_renderer["videoId"].as_s
      recommended_video["title"] = compact_renderer["title"]["simpleText"].as_s
      recommended_video["author"] = compact_renderer["shortBylineText"]["runs"].as_a[0]["text"].as_s
      recommended_video["ucid"] = compact_renderer["shortBylineText"]["runs"].as_a[0]["navigationEndpoint"]["browseEndpoint"]["browseId"].as_s
      recommended_video["author_thumbnail"] = compact_renderer["channelThumbnail"]["thumbnails"][0]["url"].as_s

      recommended_video["short_view_count_text"] = compact_renderer["shortViewCountText"]["simpleText"].as_s
      recommended_video["view_count"] = compact_renderer["viewCountText"]?.try &.["simpleText"]?.try &.as_s.delete(", views watching").to_i64?.try &.to_s || "0"
      recommended_video["length_seconds"] = decode_length_seconds(compact_renderer["lengthText"]?.try &.["simpleText"]?.try &.as_s || "0:00").to_s

      rvs << recommended_video.to_s
    end
  end
  params["rvs"] = rvs.join(",")

  # TODO: Watching now
  params["views"] = primary_results.try &.as_a.select { |object| object["videoPrimaryInfoRenderer"]? }[0]?
    .try &.["videoPrimaryInfoRenderer"]?
      .try &.["viewCount"]?
        .try &.["videoViewCountRenderer"]?
          .try &.["viewCount"]?
            .try &.["simpleText"]?
              .try &.as_s.gsub(/\D/, "").to_i64.to_s || "0"

  sentiment_bar = primary_results.try &.as_a.select { |object| object["videoPrimaryInfoRenderer"]? }[0]?
    .try &.["videoPrimaryInfoRenderer"]?
      .try &.["sentimentBar"]?
        .try &.["sentimentBarRenderer"]?
          .try &.["tooltip"]?
            .try &.as_s

  likes, dislikes = sentiment_bar.try &.split(" / ").map { |a| a.delete(", ").to_i32 }[0, 2] || {0, 0}

  params["likes"] = "#{likes}"
  params["dislikes"] = "#{dislikes}"

  published = primary_results.try &.as_a.select { |object| object["videoSecondaryInfoRenderer"]? }[0]?
    .try &.["videoSecondaryInfoRenderer"]?
      .try &.["dateText"]?
        .try &.["simpleText"]?
          .try &.as_s.split(" ")[-3..-1].join(" ")

  if published
    params["published"] = Time.parse(published, "%b %-d, %Y", Time::Location.local).to_unix.to_s
  else
    params["published"] = Time.utc(1990, 1, 1).to_unix.to_s
  end

  params["description_html"] = "<p></p>"

  description_html = primary_results.try &.as_a.select { |object| object["videoSecondaryInfoRenderer"]? }[0]?
    .try &.["videoSecondaryInfoRenderer"]?
      .try &.["description"]?
        .try &.["runs"]?
          .try &.as_a

  if description_html
    params["description_html"] = content_to_comment_html(description_html)
  end

  metadata = primary_results.try &.as_a.select { |object| object["videoSecondaryInfoRenderer"]? }[0]?
    .try &.["videoSecondaryInfoRenderer"]?
      .try &.["metadataRowContainer"]?
        .try &.["metadataRowContainerRenderer"]?
          .try &.["rows"]?
            .try &.as_a

  params["genre"] = ""
  params["genre_ucid"] = ""
  params["license"] = ""

  metadata.try &.each do |row|
    title = row["metadataRowRenderer"]?.try &.["title"]?.try &.["simpleText"]?.try &.as_s
    contents = row["metadataRowRenderer"]?
      .try &.["contents"]?
        .try &.as_a[0]?

    if title.try &.== "Category"
      contents = contents.try &.["runs"]?
        .try &.as_a[0]?

      params["genre"] = contents.try &.["text"]?
        .try &.as_s || ""
      params["genre_ucid"] = contents.try &.["navigationEndpoint"]?
        .try &.["browseEndpoint"]?
          .try &.["browseId"]?.try &.as_s || ""
    elsif title.try &.== "License"
      contents = contents.try &.["runs"]?
        .try &.as_a[0]?

      params["license"] = contents.try &.["text"]?
        .try &.as_s || ""
    elsif title.try &.== "Licensed to YouTube by"
      params["license"] = contents.try &.["simpleText"]?
        .try &.as_s || ""
    end
  end

  author_info = primary_results.try &.as_a.select { |object| object["videoSecondaryInfoRenderer"]? }[0]?
    .try &.["videoSecondaryInfoRenderer"]?
      .try &.["owner"]?
        .try &.["videoOwnerRenderer"]?

  params["author_thumbnail"] = author_info.try &.["thumbnail"]?
    .try &.["thumbnails"]?
      .try &.as_a[0]?
        .try &.["url"]?
          .try &.as_s || ""

  params["sub_count_text"] = author_info.try &.["subscriberCountText"]?
    .try &.["simpleText"]?
      .try &.as_s.gsub(/\D/, "") || "0"

  return params
end

def extract_player_config(body, html)
  params = HTTP::Params.new

  if md = body.match(/'XSRF_TOKEN': "(?<session_token>[A-Za-z0-9\_\-\=]+)"/)
    params["session_token"] = md["session_token"]
  end

  if md = body.match(/'RELATED_PLAYER_ARGS': (?<rvs>{"rvs":"[^"]+"})/)
    params["rvs"] = JSON.parse(md["rvs"])["rvs"].as_s
  end

  html_info = body.match(/ytplayer\.config = (?<info>.*?);ytplayer\.load/).try &.["info"]

  if html_info
    JSON.parse(html_info)["args"].as_h.each do |key, value|
      params[key] = value.to_s
    end
  else
    error_message = html.xpath_node(%q(//h1[@id="unavailable-message"]))
    if error_message
      params["reason"] = error_message.content.strip
    else
      params["reason"] = "Could not extract video info."
    end
  end

  return params
end

def fetch_video(id, region)
  client = make_client(YT_URL, region)
  response = client.get("/watch?v=#{id}&gl=US&hl=en&disable_polymer=1&has_verified=1&bpctr=9999999999")

  if md = response.headers["location"]?.try &.match(/v=(?<id>[a-zA-Z0-9_-]{11})/)
    raise VideoRedirect.new(md["id"])
  end

  html = XML.parse_html(response.body)
  info = extract_player_config(response.body, html)
  info["cookie"] = response.cookies.to_h.map { |name, cookie| "#{name}=#{cookie.value}" }.join("; ")

  # Try to use proxies for region-blocked videos
  if info["reason"]? && info["reason"].includes? "your country"
    bypass_channel = Channel({XML::Node, HTTP::Params} | Nil).new

    PROXY_LIST.each do |proxy_region, list|
      spawn do
        client = make_client(YT_URL, proxy_region)
        proxy_response = client.get("/watch?v=#{id}&gl=US&hl=en&disable_polymer=1&has_verified=1&bpctr=9999999999")

        proxy_html = XML.parse_html(proxy_response.body)
        proxy_info = extract_player_config(proxy_response.body, proxy_html)

        if !proxy_info["reason"]?
          proxy_info["region"] = proxy_region
          proxy_info["cookie"] = proxy_response.cookies.to_h.map { |name, cookie| "#{name}=#{cookie.value}" }.join("; ")
          bypass_channel.send({proxy_html, proxy_info})
        else
          bypass_channel.send(nil)
        end
      end
    end

    PROXY_LIST.size.times do
      response = bypass_channel.receive
      if response
        html, info = response
        break
      end
    end
  end

  # Try to pull streams from embed URL
  if info["reason"]?
    embed_page = client.get("/embed/#{id}").body
    sts = embed_page.match(/"sts"\s*:\s*(?<sts>\d+)/).try &.["sts"]?
    sts ||= ""
    embed_info = HTTP::Params.parse(client.get("/get_video_info?video_id=#{id}&eurl=https://youtube.googleapis.com/v/#{id}&gl=US&hl=en&disable_polymer=1&sts=#{sts}").body)

    if !embed_info["reason"]?
      embed_info.each do |key, value|
        info[key] = value.to_s
      end
    else
      raise info["reason"]
    end
  end

  if info["errorcode"]?.try &.== "2" || !info["player_response"]
    raise "Video unavailable."
  end

  if info["reason"]?
    raise info["reason"]
  end

  player_json = JSON.parse(info["player_response"])

  title = player_json["videoDetails"]["title"].as_s
  author = player_json["videoDetails"]["author"]?.try &.as_s || ""
  ucid = player_json["videoDetails"]["ucid"]?.try &.as_s || ""

  views = html.xpath_node(%q(//meta[@itemprop="interactionCount"]))
    .try &.["content"].to_i64? || 0_i64

  likes = html.xpath_node(%q(//button[@title="I like this"]/span))
    .try &.content.delete(",").try &.to_i? || 0

  dislikes = html.xpath_node(%q(//button[@title="I dislike this"]/span))
    .try &.content.delete(",").try &.to_i? || 0

  avg_rating = (likes.to_f/(likes.to_f + dislikes.to_f) * 4 + 1)
  avg_rating = avg_rating.nan? ? 0.0 : avg_rating
  info["avg_rating"] = "#{avg_rating}"

  description_html = html.xpath_node(%q(//p[@id="eow-description"])).try &.to_xml(options: XML::SaveOptions::NO_DECL) || ""
  wilson_score = ci_lower_bound(likes, likes + dislikes)

  published = html.xpath_node(%q(//meta[@itemprop="datePublished"])).try &.["content"]
  published ||= Time.utc.to_s("%Y-%m-%d")
  published = Time.parse(published, "%Y-%m-%d", Time::Location.local)

  allowed_regions = html.xpath_node(%q(//meta[@itemprop="regionsAllowed"])).try &.["content"].split(",")
  allowed_regions ||= [] of String

  is_family_friendly = html.xpath_node(%q(//meta[@itemprop="isFamilyFriendly"])).try &.["content"] == "True"
  is_family_friendly ||= true

  genre = html.xpath_node(%q(//meta[@itemprop="genre"])).try &.["content"]
  genre ||= ""

  genre_url = html.xpath_node(%(//ul[contains(@class, "watch-info-tag-list")]/li/a[text()="#{genre}"])).try &.["href"]?
  genre_url ||= ""

  # YouTube provides invalid URLs for some genres, so we fix that here
  case genre
  when "Comedy"
    genre_url = "/channel/UCQZ43c4dAA9eXCQuXWu9aTw"
  when "Education"
    genre_url = "/channel/UCdxpofrI-dO6oYfsqHDHphw"
  when "Gaming"
    genre_url = "/channel/UCOpNcN46UbXVtpKMrmU4Abg"
  when "Movies"
    genre_url = "/channel/UClgRkhTL3_hImCAmdLfDE4g"
  when "Nonprofits & Activism"
    genre_url = "/channel/UCfFyYRYslvuhwMDnx6KjUvw"
  when "Trailers"
    genre_url = "/channel/UClgRkhTL3_hImCAmdLfDE4g"
  end

  license = html.xpath_node(%q(//h4[contains(text(),"License")]/parent::*/ul/li)).try &.content || ""
  sub_count_text = html.xpath_node(%q(//span[contains(@class, "yt-subscriber-count")])).try &.["title"]? || "0"
  author_thumbnail = html.xpath_node(%(//span[@class="yt-thumb-clip"]/img)).try &.["data-thumb"]?.try &.gsub(/^\/\//, "https://") || ""

  video = Video.new(id, info, Time.utc, title, views, likes, dislikes, wilson_score, published, description_html,
    nil, author, ucid, allowed_regions, is_family_friendly, genre, genre_url, license, sub_count_text, author_thumbnail)

  return video
end

def itag_to_metadata?(itag : String)
  return VIDEO_FORMATS[itag]?
end

def process_video_params(query, preferences)
  annotations = query["iv_load_policy"]?.try &.to_i?
  autoplay = query["autoplay"]?.try &.to_i?
  comments = query["comments"]?.try &.split(",").map { |a| a.downcase }
  continue = query["continue"]?.try &.to_i?
  continue_autoplay = query["continue_autoplay"]?.try &.to_i?
  listen = query["listen"]? && (query["listen"] == "true" || query["listen"] == "1").to_unsafe
  local = query["local"]? && (query["local"] == "true" || query["local"] == "1").to_unsafe
  preferred_captions = query["subtitles"]?.try &.split(",").map { |a| a.downcase }
  quality = query["quality"]?
  region = query["region"]?
  related_videos = query["related_videos"]? && (query["related_videos"] == "true" || query["related_videos"] == "1").to_unsafe
  speed = query["speed"]?.try &.rchop("x").to_f?
  video_loop = query["loop"]?.try &.to_i?
  volume = query["volume"]?.try &.to_i?

  if preferences
    # region ||= preferences.region
    annotations ||= preferences.annotations.to_unsafe
    autoplay ||= preferences.autoplay.to_unsafe
    comments ||= preferences.comments
    continue ||= preferences.continue.to_unsafe
    continue_autoplay ||= preferences.continue_autoplay.to_unsafe
    listen ||= preferences.listen.to_unsafe
    local ||= preferences.local.to_unsafe
    preferred_captions ||= preferences.captions
    quality ||= preferences.quality
    related_videos ||= preferences.related_videos.to_unsafe
    speed ||= preferences.speed
    video_loop ||= preferences.video_loop.to_unsafe
    volume ||= preferences.volume
  end

  annotations ||= CONFIG.default_user_preferences.annotations.to_unsafe
  autoplay ||= CONFIG.default_user_preferences.autoplay.to_unsafe
  comments ||= CONFIG.default_user_preferences.comments
  continue ||= CONFIG.default_user_preferences.continue.to_unsafe
  continue_autoplay ||= CONFIG.default_user_preferences.continue_autoplay.to_unsafe
  listen ||= CONFIG.default_user_preferences.listen.to_unsafe
  local ||= CONFIG.default_user_preferences.local.to_unsafe
  preferred_captions ||= CONFIG.default_user_preferences.captions
  quality ||= CONFIG.default_user_preferences.quality
  related_videos ||= CONFIG.default_user_preferences.related_videos.to_unsafe
  speed ||= CONFIG.default_user_preferences.speed
  video_loop ||= CONFIG.default_user_preferences.video_loop.to_unsafe
  volume ||= CONFIG.default_user_preferences.volume

  annotations = annotations == 1
  autoplay = autoplay == 1
  continue = continue == 1
  continue_autoplay = continue_autoplay == 1
  listen = listen == 1
  local = local == 1
  related_videos = related_videos == 1
  video_loop = video_loop == 1

  if CONFIG.disabled?("dash") && quality == "dash"
    quality = "high"
  end

  if CONFIG.disabled?("local") && local
    local = false
  end

  if query["t"]?
    video_start = decode_time(query["t"])
  end
  video_start ||= 0
  if query["time_continue"]?
    video_start = decode_time(query["time_continue"])
  end
  video_start ||= 0
  if query["start"]?
    video_start = decode_time(query["start"])
  end

  if query["end"]?
    video_end = decode_time(query["end"])
  end
  video_end ||= -1

  raw = query["raw"]?.try &.to_i?
  raw ||= 0
  raw = raw == 1

  controls = query["controls"]?.try &.to_i?
  controls ||= 1
  controls = controls >= 1

  params = VideoPreferences.new(
    annotations: annotations,
    autoplay: autoplay,
    comments: comments,
    continue: continue,
    continue_autoplay: continue_autoplay,
    controls: controls,
    listen: listen,
    local: local,
    preferred_captions: preferred_captions,
    quality: quality,
    raw: raw,
    region: region,
    related_videos: related_videos,
    speed: speed,
    video_end: video_end,
    video_loop: video_loop,
    video_start: video_start,
    volume: volume,
  )

  return params
end

def build_thumbnails(id, config, kemal_config)
  return {
    {name: "maxres", host: "#{make_host_url(config, kemal_config)}", url: "maxres", height: 720, width: 1280},
    {name: "maxresdefault", host: "https://i.ytimg.com", url: "maxresdefault", height: 720, width: 1280},
    {name: "sddefault", host: "https://i.ytimg.com", url: "sddefault", height: 480, width: 640},
    {name: "high", host: "https://i.ytimg.com", url: "hqdefault", height: 360, width: 480},
    {name: "medium", host: "https://i.ytimg.com", url: "mqdefault", height: 180, width: 320},
    {name: "default", host: "https://i.ytimg.com", url: "default", height: 90, width: 120},
    {name: "start", host: "https://i.ytimg.com", url: "1", height: 90, width: 120},
    {name: "middle", host: "https://i.ytimg.com", url: "2", height: 90, width: 120},
    {name: "end", host: "https://i.ytimg.com", url: "3", height: 90, width: 120},
  }
end

def generate_thumbnails(json, id, config, kemal_config)
  json.array do
    build_thumbnails(id, config, kemal_config).each do |thumbnail|
      json.object do
        json.field "quality", thumbnail[:name]
        json.field "url", "#{thumbnail[:host]}/vi/#{id}/#{thumbnail["url"]}.jpg"
        json.field "width", thumbnail[:width]
        json.field "height", thumbnail[:height]
      end
    end
  end
end

def generate_storyboards(json, id, storyboards, config, kemal_config)
  json.array do
    storyboards.each do |storyboard|
      json.object do
        json.field "url", "/api/v1/storyboards/#{id}?width=#{storyboard[:width]}&height=#{storyboard[:height]}"
        json.field "templateUrl", storyboard[:url]
        json.field "width", storyboard[:width]
        json.field "height", storyboard[:height]
        json.field "count", storyboard[:count]
        json.field "interval", storyboard[:interval]
        json.field "storyboardWidth", storyboard[:storyboard_width]
        json.field "storyboardHeight", storyboard[:storyboard_height]
        json.field "storyboardCount", storyboard[:storyboard_count]
      end
    end
  end
end<|MERGE_RESOLUTION|>--- conflicted
+++ resolved
@@ -897,11 +897,7 @@
        (video.premiere_timestamp && video.premiere_timestamp.as(Time) < Time.utc)) ||
        force_refresh
       begin
-<<<<<<< HEAD
-        video = fetch_video(id, proxies, region: region)
-=======
         video = fetch_video(id, region)
->>>>>>> ff5d79e3
         video_array = video.to_a
 
         args = arg_array(video_array[1..-1], 2)
@@ -916,11 +912,7 @@
       end
     end
   else
-<<<<<<< HEAD
-    video = fetch_video(id, proxies, region: region)
-=======
     video = fetch_video(id, region)
->>>>>>> ff5d79e3
     video_array = video.to_a
 
     args = arg_array(video_array)
