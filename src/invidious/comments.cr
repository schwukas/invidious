--- conflicted
+++ resolved
@@ -57,13 +57,8 @@
   })
 end
 
-<<<<<<< HEAD
-def fetch_youtube_comments(id, continuation, format, locale, thin_mode, region, sort_by = "top")
+def fetch_youtube_comments(id, cursor, format, locale, thin_mode, region, sort_by = "top")
   video = fetch_video(id, region)
-=======
-def fetch_youtube_comments(id, db, cursor, format, locale, thin_mode, region, sort_by = "top")
-  video = get_video(id, db, region: region)
->>>>>>> 347b1538
   session_token = video.info["session_token"]?
 
   case cursor
