module HTTP::Handler
  @@exclude_routes_tree = Radix::Tree(String).new

  macro exclude(paths, method = "GET")
      class_name = {{@type.name}}
      method_downcase = {{method.downcase}}
      class_name_method = "#{class_name}/#{method_downcase}"
      ({{paths}}).each do |path|
        @@exclude_routes_tree.add class_name_method + path, '/' + method_downcase + path
      end
    end

  def exclude_match?(env : HTTP::Server::Context)
    @@exclude_routes_tree.find(radix_path(env.request.method, env.request.path)).found?
  end

  private def radix_path(method : String, path : String)
    "#{self.class}/#{method.downcase}#{path}"
  end
end

class Kemal::RouteHandler
  {% for method in %w(GET POST PUT HEAD DELETE PATCH OPTIONS) %}
    exclude ["/api/v1/*"], {{method}}
  {% end %}

  # Processes the route if it's a match. Otherwise renders 404.
  private def process_request(context)
    raise Kemal::Exceptions::RouteNotFound.new(context) unless context.route_found?
    content = context.route.handler.call(context)

    if !Kemal.config.error_handlers.empty? && Kemal.config.error_handlers.has_key?(context.response.status_code) && exclude_match?(context)
      raise Kemal::Exceptions::CustomException.new(context)
    end

    if context.request.method == "HEAD" && context.request.path.ends_with? ".jpg"
      context.response.headers["Content-Type"] = "image/jpeg"
    end

    context.response.print(content)
    context
  end
end

class Kemal::ExceptionHandler
  {% for method in %w(GET POST PUT HEAD DELETE PATCH OPTIONS) %}
    exclude ["/api/v1/*"], {{method}}
  {% end %}

  private def call_exception_with_status_code(context : HTTP::Server::Context, exception : Exception, status_code : Int32)
    return if context.response.closed?
    return if exclude_match? context

    if !Kemal.config.error_handlers.empty? && Kemal.config.error_handlers.has_key?(status_code)
      context.response.content_type = "text/html" unless context.response.headers.has_key?("Content-Type")
      context.response.status_code = status_code
      context.response.print Kemal.config.error_handlers[status_code].call(context, exception)
      context
    end
  end
end

class FilteredCompressHandler < Kemal::Handler
  exclude ["/videoplayback", "/videoplayback/*", "/vi/*", "/ggpht/*", "/api/v1/auth/notifications"]
  exclude ["/api/v1/auth/notifications", "/data_control"], "POST"

  def call(env)
    return call_next env if exclude_match? env

    {% if flag?(:without_zlib) %}
      call_next env
    {% else %}
      request_headers = env.request.headers

      if request_headers.includes_word?("Accept-Encoding", "gzip")
        env.response.headers["Content-Encoding"] = "gzip"
        env.response.output = Gzip::Writer.new(env.response.output, sync_close: true)
      elsif request_headers.includes_word?("Accept-Encoding", "deflate")
        env.response.headers["Content-Encoding"] = "deflate"
        env.response.output = Flate::Writer.new(env.response.output, sync_close: true)
      end

      call_next env
    {% end %}
  end
end

<<<<<<< HEAD
=======
class AuthHandler < Kemal::Handler
  {% for method in %w(GET POST PUT HEAD DELETE PATCH OPTIONS) %}
    only ["/api/v1/auth/*"], {{method}}
  {% end %}

  def call(env)
    return call_next env unless only_match? env

    begin
      if token = env.request.headers["Authorization"]?
        token = JSON.parse(URI.decode_www_form(token.lchop("Bearer ")))
        session = URI.decode_www_form(token["session"].as_s)
        scopes, expire, signature = validate_request(token, session, env.request, HMAC_KEY, PG_DB, nil)

        if email = PG_DB.query_one?("SELECT email FROM session_ids WHERE id = $1", session, as: String)
          user = PG_DB.query_one("SELECT * FROM users WHERE email = $1", email, as: User)
        end
      elsif sid = env.request.cookies["SID"]?.try &.value
        if sid.starts_with? "v1:"
          raise "Cannot use token as SID"
        end

        if email = PG_DB.query_one?("SELECT email FROM session_ids WHERE id = $1", sid, as: String)
          user = PG_DB.query_one("SELECT * FROM users WHERE email = $1", email, as: User)
        end

        scopes = [":*"]
        session = sid
      end

      if !user
        raise "Request must be authenticated"
      end

      env.set "scopes", scopes
      env.set "user", user
      env.set "session", session

      call_next env
    rescue ex
      env.response.content_type = "application/json"

      error_message = {"error" => ex.message}.to_json
      env.response.status_code = 403
      env.response.puts error_message
    end
  end
end

>>>>>>> 347b1538
class APIHandler < Kemal::Handler
  {% for method in %w(GET POST PUT HEAD DELETE PATCH OPTIONS) %}
  only ["/api/v1/*"], {{method}}
  {% end %}
  exclude ["/api/v1/auth/notifications"], "GET"
  exclude ["/api/v1/auth/notifications"], "POST"

  def call(env)
    return call_next env unless only_match? env

    env.response.headers["Access-Control-Allow-Origin"] = "*"

    # Since /api/v1/notifications is an event-stream, we don't want
    # to wrap the response
    return call_next env if exclude_match? env

    # Here we swap out the socket IO so we can modify the response as needed
    output = env.response.output
    env.response.output = IO::Memory.new

    begin
      call_next env

      env.response.output.rewind

      if env.response.headers.includes_word?("Content-Type", "application/json")
        response = JSON.parse(env.response.output)

        if fields_text = env.params.query["fields"]?
          begin
            JSONFilter.filter(response, fields_text)
          rescue ex
            env.response.status_code = 400
            response = {"error" => ex.message}
          end
        end

        if env.params.query["pretty"]?.try &.== "1"
          response = response.to_pretty_json
        else
          response = response.to_json
        end
      else
        response = env.response.output.gets_to_end
      end
    rescue ex
      env.response.content_type = "application/json" if env.response.headers.includes_word?("Content-Type", "text/html")
      env.response.status_code = 500

      if env.response.headers.includes_word?("Content-Type", "application/json")
        response = {"error" => ex.message || "Unspecified error"}

        if env.params.query["pretty"]?.try &.== "1"
          response = response.to_pretty_json
        else
          response = response.to_json
        end
      end
    ensure
      env.response.output = output
      env.response.puts response

      env.response.flush
    end
  end
end

class DenyFrame < Kemal::Handler
  exclude ["/embed/*"]

  def call(env)
    return call_next env if exclude_match? env

    env.response.headers["X-Frame-Options"] = "sameorigin"
    call_next env
  end
end

# Temp fixes for https://github.com/crystal-lang/crystal/issues/7383
class HTTP::UnknownLengthContent
  def read_byte
    ensure_send_continue
    if @io.is_a?(OpenSSL::SSL::Socket::Client)
      return if @io.as(OpenSSL::SSL::Socket::Client).@in_buffer_rem.empty?
    end
    @io.read_byte
  end
end

class HTTP::Client
  private def handle_response(response)
    if @socket.is_a?(OpenSSL::SSL::Socket::Client)
      close unless response.keep_alive? || @socket.as(OpenSSL::SSL::Socket::Client).@in_buffer_rem.empty?
      if @socket.as(OpenSSL::SSL::Socket::Client).@in_buffer_rem.empty?
        @socket = nil
      end
    else
      close unless response.keep_alive?
    end

    response
  end
end

struct Crystal::ThreadLocalValue(T)
  @values = Hash(Thread, T).new

  def get(&block : -> T)
    th = Thread.current
    if !@values[th]?
      @values[th] = yield
    else
      @values[th]
    end
  end
end<|MERGE_RESOLUTION|>--- conflicted
+++ resolved
@@ -85,58 +85,6 @@
   end
 end
 
-<<<<<<< HEAD
-=======
-class AuthHandler < Kemal::Handler
-  {% for method in %w(GET POST PUT HEAD DELETE PATCH OPTIONS) %}
-    only ["/api/v1/auth/*"], {{method}}
-  {% end %}
-
-  def call(env)
-    return call_next env unless only_match? env
-
-    begin
-      if token = env.request.headers["Authorization"]?
-        token = JSON.parse(URI.decode_www_form(token.lchop("Bearer ")))
-        session = URI.decode_www_form(token["session"].as_s)
-        scopes, expire, signature = validate_request(token, session, env.request, HMAC_KEY, PG_DB, nil)
-
-        if email = PG_DB.query_one?("SELECT email FROM session_ids WHERE id = $1", session, as: String)
-          user = PG_DB.query_one("SELECT * FROM users WHERE email = $1", email, as: User)
-        end
-      elsif sid = env.request.cookies["SID"]?.try &.value
-        if sid.starts_with? "v1:"
-          raise "Cannot use token as SID"
-        end
-
-        if email = PG_DB.query_one?("SELECT email FROM session_ids WHERE id = $1", sid, as: String)
-          user = PG_DB.query_one("SELECT * FROM users WHERE email = $1", email, as: User)
-        end
-
-        scopes = [":*"]
-        session = sid
-      end
-
-      if !user
-        raise "Request must be authenticated"
-      end
-
-      env.set "scopes", scopes
-      env.set "user", user
-      env.set "session", session
-
-      call_next env
-    rescue ex
-      env.response.content_type = "application/json"
-
-      error_message = {"error" => ex.message}.to_json
-      env.response.status_code = 403
-      env.response.puts error_message
-    end
-  end
-end
-
->>>>>>> 347b1538
 class APIHandler < Kemal::Handler
   {% for method in %w(GET POST PUT HEAD DELETE PATCH OPTIONS) %}
   only ["/api/v1/*"], {{method}}
