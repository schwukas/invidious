--- conflicted
+++ resolved
@@ -171,27 +171,9 @@
     next error_message
   end
 
-<<<<<<< HEAD
   if statistics["error"]?
     env.response.status_code = 500
     next statistics.to_json
-=======
-  next if {
-            "/sb/",
-            "/vi/",
-            "/s_p/",
-            "/yts/",
-            "/ggpht/",
-            "/api/manifest/",
-            "/videoplayback",
-            "/latest_version",
-          }.any? { |r| env.request.resource.starts_with? r }
-
-  begin
-    preferences = Preferences.from_json(env.request.cookies["PREFS"]?.try &.value || "{}")
-  rescue
-    preferences = Preferences.from_json("{}")
->>>>>>> 3fea1976
   end
 
   statistics.to_json
@@ -634,3151 +616,6 @@
     videos = [] of SearchVideo
     count = 0
   else
-<<<<<<< HEAD
-=======
-    updated = playlist.updated
-  end
-
-  PG_DB.exec("UPDATE playlists SET title = $1, privacy = $2, description = $3, updated = $4 WHERE id = $5", title, privacy, description, updated, plid)
-
-  env.redirect "/playlist?list=#{plid}"
-end
-
-get "/add_playlist_items" do |env|
-  locale = LOCALES[env.get("preferences").as(Preferences).locale]?
-
-  user = env.get? "user"
-  sid = env.get? "sid"
-  referer = get_referer(env)
-
-  if !user
-    next env.redirect "/"
-  end
-
-  user = user.as(User)
-  sid = sid.as(String)
-
-  plid = env.params.query["list"]?
-  if !plid || !plid.starts_with?("IV")
-    next env.redirect referer
-  end
-
-  page = env.params.query["page"]?.try &.to_i?
-  page ||= 1
-
-  begin
-    playlist = PG_DB.query_one("SELECT * FROM playlists WHERE id = $1", plid, as: InvidiousPlaylist)
-    if !playlist || playlist.author != user.email
-      next env.redirect referer
-    end
-  rescue ex
-    next env.redirect referer
-  end
-
-  query = env.params.query["q"]?
-  if query
-    begin
-      search_query, count, items = process_search_query(query, page, user, region: nil)
-      videos = items.select { |item| item.is_a? SearchVideo }.map { |item| item.as(SearchVideo) }
-    rescue ex
-      videos = [] of SearchVideo
-      count = 0
-    end
-  else
-    videos = [] of SearchVideo
-    count = 0
-  end
-
-  env.set "add_playlist_items", plid
-  templated "add_playlist_items"
-end
-
-post "/playlist_ajax" do |env|
-  locale = LOCALES[env.get("preferences").as(Preferences).locale]?
-
-  user = env.get? "user"
-  sid = env.get? "sid"
-  referer = get_referer(env, "/")
-
-  redirect = env.params.query["redirect"]?
-  redirect ||= "true"
-  redirect = redirect == "true"
-
-  if !user
-    if redirect
-      next env.redirect referer
-    else
-      error_message = {"error" => "No such user"}.to_json
-      env.response.status_code = 403
-      next error_message
-    end
-  end
-
-  user = user.as(User)
-  sid = sid.as(String)
-  token = env.params.body["csrf_token"]?
-
-  begin
-    validate_request(token, sid, env.request, HMAC_KEY, PG_DB, locale)
-  rescue ex
-    if redirect
-      error_message = ex.message
-      env.response.status_code = 400
-      next templated "error"
-    else
-      error_message = {"error" => ex.message}.to_json
-      env.response.status_code = 400
-      next error_message
-    end
-  end
-
-  if env.params.query["action_create_playlist"]?
-    action = "action_create_playlist"
-  elsif env.params.query["action_delete_playlist"]?
-    action = "action_delete_playlist"
-  elsif env.params.query["action_edit_playlist"]?
-    action = "action_edit_playlist"
-  elsif env.params.query["action_add_video"]?
-    action = "action_add_video"
-    video_id = env.params.query["video_id"]
-  elsif env.params.query["action_remove_video"]?
-    action = "action_remove_video"
-  elsif env.params.query["action_move_video_before"]?
-    action = "action_move_video_before"
-  else
-    next env.redirect referer
-  end
-
-  begin
-    playlist_id = env.params.query["playlist_id"]
-    playlist = get_playlist(PG_DB, playlist_id, locale).as(InvidiousPlaylist)
-    raise "Invalid user" if playlist.author != user.email
-  rescue ex
-    if redirect
-      error_message = ex.message
-      env.response.status_code = 400
-      next templated "error"
-    else
-      error_message = {"error" => ex.message}.to_json
-      env.response.status_code = 400
-      next error_message
-    end
-  end
-
-  if !user.password
-    # TODO: Playlist stub, sync with YouTube for Google accounts
-    # playlist_ajax(playlist_id, action, env.request.headers)
-  end
-  email = user.email
-
-  case action
-  when "action_edit_playlist"
-    # TODO: Playlist stub
-  when "action_add_video"
-    if playlist.index.size >= 500
-      env.response.status_code = 400
-      if redirect
-        error_message = "Playlist cannot have more than 500 videos"
-        next templated "error"
-      else
-        error_message = {"error" => "Playlist cannot have more than 500 videos"}.to_json
-        next error_message
-      end
-    end
-
-    video_id = env.params.query["video_id"]
-
-    begin
-      video = get_video(video_id, PG_DB)
-    rescue ex
-      env.response.status_code = 500
-      if redirect
-        error_message = ex.message
-        next templated "error"
-      else
-        error_message = {"error" => ex.message}.to_json
-        next error_message
-      end
-    end
-
-    playlist_video = PlaylistVideo.new(
-      title: video.title,
-      id: video.id,
-      author: video.author,
-      ucid: video.ucid,
-      length_seconds: video.length_seconds,
-      published: video.published,
-      plid: playlist_id,
-      live_now: video.live_now,
-      index: Random::Secure.rand(0_i64..Int64::MAX)
-    )
-
-    video_array = playlist_video.to_a
-    args = arg_array(video_array)
-
-    PG_DB.exec("INSERT INTO playlist_videos VALUES (#{args})", args: video_array)
-    PG_DB.exec("UPDATE playlists SET index = array_append(index, $1), video_count = video_count + 1, updated = $2 WHERE id = $3", playlist_video.index, Time.utc, playlist_id)
-  when "action_remove_video"
-    index = env.params.query["set_video_id"]
-    PG_DB.exec("DELETE FROM playlist_videos * WHERE index = $1", index)
-    PG_DB.exec("UPDATE playlists SET index = array_remove(index, $1), video_count = video_count - 1, updated = $2 WHERE id = $3", index, Time.utc, playlist_id)
-  when "action_move_video_before"
-    # TODO: Playlist stub
-  end
-
-  if redirect
-    env.redirect referer
-  else
-    env.response.content_type = "application/json"
-    "{}"
-  end
-end
-
-get "/playlist" do |env|
-  locale = LOCALES[env.get("preferences").as(Preferences).locale]?
-
-  user = env.get?("user").try &.as(User)
-  plid = env.params.query["list"]?
-  referer = get_referer(env)
-
-  if !plid
-    next env.redirect "/"
-  end
-
-  page = env.params.query["page"]?.try &.to_i?
-  page ||= 1
-
-  if plid.starts_with? "RD"
-    next env.redirect "/mix?list=#{plid}"
-  end
-
-  begin
-    playlist = get_playlist(PG_DB, plid, locale)
-  rescue ex
-    error_message = ex.message
-    env.response.status_code = 500
-    next templated "error"
-  end
-
-  if playlist.privacy == PlaylistPrivacy::Private && playlist.author != user.try &.email
-    error_message = "This playlist is private."
-    env.response.status_code = 403
-    next templated "error"
-  end
-
-  begin
-    videos = get_playlist_videos(PG_DB, playlist, offset: (page - 1) * 100, locale: locale)
-  rescue ex
-    videos = [] of PlaylistVideo
-  end
-
-  if playlist.author == user.try &.email
-    env.set "remove_playlist_items", plid
-  end
-
-  templated "playlist"
-end
-
-get "/mix" do |env|
-  locale = LOCALES[env.get("preferences").as(Preferences).locale]?
-
-  rdid = env.params.query["list"]?
-  if !rdid
-    next env.redirect "/"
-  end
-
-  continuation = env.params.query["continuation"]?
-  continuation ||= rdid.lchop("RD")
-
-  begin
-    mix = fetch_mix(rdid, continuation, locale: locale)
-  rescue ex
-    error_message = ex.message
-    env.response.status_code = 500
-    next templated "error"
-  end
-
-  templated "mix"
-end
-
-# Search
-
-get "/opensearch.xml" do |env|
-  locale = LOCALES[env.get("preferences").as(Preferences).locale]?
-  env.response.content_type = "application/opensearchdescription+xml"
-
-  host = make_host_url(config, Kemal.config)
-
-  XML.build(indent: "  ", encoding: "UTF-8") do |xml|
-    xml.element("OpenSearchDescription", xmlns: "http://a9.com/-/spec/opensearch/1.1/") do
-      xml.element("ShortName") { xml.text "Invidious" }
-      xml.element("LongName") { xml.text "Invidious Search" }
-      xml.element("Description") { xml.text "Search for videos, channels, and playlists on Invidious" }
-      xml.element("InputEncoding") { xml.text "UTF-8" }
-      xml.element("Image", width: 48, height: 48, type: "image/x-icon") { xml.text "#{host}/favicon.ico" }
-      xml.element("Url", type: "text/html", method: "get", template: "#{host}/search?q={searchTerms}")
-    end
-  end
-end
-
-get "/results" do |env|
-  locale = LOCALES[env.get("preferences").as(Preferences).locale]?
-
-  query = env.params.query["search_query"]?
-  query ||= env.params.query["q"]?
-  query ||= ""
-
-  page = env.params.query["page"]?.try &.to_i?
-  page ||= 1
-
-  if query
-    env.redirect "/search?q=#{URI.encode_www_form(query)}&page=#{page}"
-  else
-    env.redirect "/"
-  end
-end
-
-get "/search" do |env|
-  locale = LOCALES[env.get("preferences").as(Preferences).locale]?
-  region = env.params.query["region"]?
-
-  query = env.params.query["search_query"]?
-  query ||= env.params.query["q"]?
-  query ||= ""
-
-  if query.empty?
-    next env.redirect "/"
-  end
-
-  page = env.params.query["page"]?.try &.to_i?
-  page ||= 1
-
-  user = env.get? "user"
-
-  begin
-    search_query, count, videos = process_search_query(query, page, user, region: nil)
-  rescue ex
-    error_message = ex.message
-    env.response.status_code = 500
-    next templated "error"
-  end
-
-  env.set "search", query
-  templated "search"
-end
-
-# Users
-
-get "/login" do |env|
-  locale = LOCALES[env.get("preferences").as(Preferences).locale]?
-
-  user = env.get? "user"
-  if user
-    next env.redirect "/feed/subscriptions"
-  end
-
-  if !config.login_enabled
-    error_message = "Login has been disabled by administrator."
-    env.response.status_code = 400
-    next templated "error"
-  end
-
-  referer = get_referer(env, "/feed/subscriptions")
-
-  email = nil
-  password = nil
-  captcha = nil
-
-  account_type = env.params.query["type"]?
-  account_type ||= "invidious"
-
-  captcha_type = env.params.query["captcha"]?
-  captcha_type ||= "image"
-
-  tfa = env.params.query["tfa"]?
-  prompt = nil
-
-  templated "login"
-end
-
-post "/login" do |env|
-  locale = LOCALES[env.get("preferences").as(Preferences).locale]?
-
-  referer = get_referer(env, "/feed/subscriptions")
-
-  if !config.login_enabled
-    error_message = "Login has been disabled by administrator."
-    env.response.status_code = 403
-    next templated "error"
-  end
-
-  # https://stackoverflow.com/a/574698
-  email = env.params.body["email"]?.try &.downcase.byte_slice(0, 254)
-  password = env.params.body["password"]?
-
-  account_type = env.params.query["type"]?
-  account_type ||= "invidious"
-
-  case account_type
-  when "google"
-    tfa_code = env.params.body["tfa"]?.try &.lchop("G-")
-    traceback = IO::Memory.new
-
-    # See https://github.com/ytdl-org/youtube-dl/blob/2019.04.07/youtube_dl/extractor/youtube.py#L82
-    # TODO: Convert to QUIC
-    begin
-      client = QUIC::Client.new(LOGIN_URL)
-      headers = HTTP::Headers.new
-
-      login_page = client.get("/ServiceLogin")
-      headers = login_page.cookies.add_request_headers(headers)
-
-      lookup_req = {
-        email, nil, [] of String, nil, "US", nil, nil, 2, false, true,
-        {nil, nil,
-         {2, 1, nil, 1,
-          "https://accounts.google.com/ServiceLogin?passive=true&continue=https%3A%2F%2Fwww.youtube.com%2Fsignin%3Fnext%3D%252F%26action_handle_signin%3Dtrue%26hl%3Den%26app%3Ddesktop%26feature%3Dsign_in_button&hl=en&service=youtube&uilel=3&requestPath=%2FServiceLogin&Page=PasswordSeparationSignIn",
-          nil, [] of String, 4},
-         1,
-         {nil, nil, [] of String},
-         nil, nil, nil, true,
-        },
-        email,
-      }.to_json
-
-      traceback << "Getting lookup..."
-
-      headers["Content-Type"] = "application/x-www-form-urlencoded;charset=utf-8"
-      headers["Google-Accounts-XSRF"] = "1"
-
-      response = client.post("/_/signin/sl/lookup", headers, login_req(lookup_req))
-      lookup_results = JSON.parse(response.body[5..-1])
-
-      traceback << "done, returned #{response.status_code}.<br/>"
-
-      user_hash = lookup_results[0][2]
-
-      if token = env.params.body["token"]?
-        answer = env.params.body["answer"]?
-        captcha = {token, answer}
-      else
-        captcha = nil
-      end
-
-      challenge_req = {
-        user_hash, nil, 1, nil,
-        {1, nil, nil, nil,
-         {password, captcha, true},
-        },
-        {nil, nil,
-         {2, 1, nil, 1,
-          "https://accounts.google.com/ServiceLogin?passive=true&continue=https%3A%2F%2Fwww.youtube.com%2Fsignin%3Fnext%3D%252F%26action_handle_signin%3Dtrue%26hl%3Den%26app%3Ddesktop%26feature%3Dsign_in_button&hl=en&service=youtube&uilel=3&requestPath=%2FServiceLogin&Page=PasswordSeparationSignIn",
-          nil, [] of String, 4},
-         1,
-         {nil, nil, [] of String},
-         nil, nil, nil, true,
-        },
-      }.to_json
-
-      traceback << "Getting challenge..."
-
-      response = client.post("/_/signin/sl/challenge", headers, login_req(challenge_req))
-      headers = response.cookies.add_request_headers(headers)
-      challenge_results = JSON.parse(response.body[5..-1])
-
-      traceback << "done, returned #{response.status_code}.<br/>"
-
-      headers["Cookie"] = URI.decode_www_form(headers["Cookie"])
-
-      if challenge_results[0][3]?.try &.== 7
-        error_message = translate(locale, "Account has temporarily been disabled")
-        env.response.status_code = 423
-        next templated "error"
-      end
-
-      if token = challenge_results[0][-1]?.try &.[-1]?.try &.as_h?.try &.["5001"]?.try &.[-1].as_a?.try &.[-1].as_s
-        account_type = "google"
-        captcha_type = "image"
-        prompt = nil
-        tfa = tfa_code
-        captcha = {tokens: [token], question: ""}
-
-        next templated "login"
-      end
-
-      if challenge_results[0][-1]?.try &.[5] == "INCORRECT_ANSWER_ENTERED"
-        error_message = translate(locale, "Incorrect password")
-        env.response.status_code = 401
-        next templated "error"
-      end
-
-      prompt_type = challenge_results[0][-1]?.try &.[0].as_a?.try &.[0][2]?
-      if {"TWO_STEP_VERIFICATION", "LOGIN_CHALLENGE"}.includes? prompt_type
-        traceback << "Handling prompt #{prompt_type}.<br/>"
-        case prompt_type
-        when "TWO_STEP_VERIFICATION"
-          prompt_type = 2
-        when "LOGIN_CHALLENGE"
-          prompt_type = 4
-        end
-
-        # Prefer Authenticator app and SMS over unsupported protocols
-        if !{6, 9, 12, 15}.includes?(challenge_results[0][-1][0][0][8].as_i) && prompt_type == 2
-          tfa = challenge_results[0][-1][0].as_a.select { |auth_type| {6, 9, 12, 15}.includes? auth_type[8] }[0]
-
-          traceback << "Selecting challenge #{tfa[8]}..."
-          select_challenge = {prompt_type, nil, nil, nil, {tfa[8]}}.to_json
-
-          tl = challenge_results[1][2]
-
-          tfa = client.post("/_/signin/selectchallenge?TL=#{tl}", headers, login_req(select_challenge)).body
-          tfa = tfa[5..-1]
-          tfa = JSON.parse(tfa)[0][-1]
-
-          traceback << "done.<br/>"
-        else
-          traceback << "Using challenge #{challenge_results[0][-1][0][0][8]}.<br/>"
-          tfa = challenge_results[0][-1][0][0]
-        end
-
-        if tfa[5] == "QUOTA_EXCEEDED"
-          error_message = translate(locale, "Quota exceeded, try again in a few hours")
-          env.response.status_code = 423
-          next templated "error"
-        end
-
-        if !tfa_code
-          account_type = "google"
-          captcha_type = "image"
-
-          case tfa[8]
-          when 6, 9
-            prompt = "Google verification code"
-          when 12
-            prompt = "Login verification, recovery email: #{tfa[-1][tfa[-1].as_h.keys[0]][0]}"
-          when 15
-            prompt = "Login verification, security question: #{tfa[-1][tfa[-1].as_h.keys[0]][0]}"
-          else
-            prompt = "Google verification code"
-          end
-
-          tfa = nil
-          captcha = nil
-          next templated "login"
-        end
-
-        tl = challenge_results[1][2]
-
-        request_type = tfa[8]
-        case request_type
-        when 6 # Authenticator app
-          tfa_req = {
-            user_hash, nil, 2, nil,
-            {6, nil, nil, nil, nil,
-             {tfa_code, false},
-            },
-          }.to_json
-        when 9 # Voice or text message
-          tfa_req = {
-            user_hash, nil, 2, nil,
-            {9, nil, nil, nil, nil, nil, nil, nil,
-             {nil, tfa_code, false, 2},
-            },
-          }.to_json
-        when 12 # Recovery email
-          tfa_req = {
-            user_hash, nil, 4, nil,
-            {12, nil, nil, nil, nil, nil, nil, nil, nil, nil, nil, nil, nil, nil, nil, nil, nil, nil,
-             {tfa_code},
-            },
-          }.to_json
-        when 15 # Security question
-          tfa_req = {
-            user_hash, nil, 5, nil,
-            {15, nil, nil, nil, nil, nil, nil, nil, nil, nil, nil, nil, nil, nil, nil,
-             {tfa_code},
-            },
-          }.to_json
-        else
-          error_message = translate(locale, "Unable to log in, make sure two-factor authentication (Authenticator or SMS) is turned on.")
-          env.response.status_code = 500
-          next templated "error"
-        end
-
-        traceback << "Submitting challenge..."
-
-        response = client.post("/_/signin/challenge?hl=en&TL=#{tl}", headers, login_req(tfa_req))
-        headers = response.cookies.add_request_headers(headers)
-        challenge_results = JSON.parse(response.body[5..-1])
-
-        if (challenge_results[0][-1]?.try &.[5] == "INCORRECT_ANSWER_ENTERED") ||
-           (challenge_results[0][-1]?.try &.[5] == "INVALID_INPUT")
-          error_message = translate(locale, "Invalid TFA code")
-          env.response.status_code = 401
-          next templated "error"
-        end
-
-        traceback << "done.<br/>"
-      end
-
-      traceback << "Logging in..."
-
-      location = URI.parse(challenge_results[0][-1][2].to_s)
-      cookies = HTTP::Cookies.from_headers(headers)
-
-      headers.delete("Content-Type")
-      headers.delete("Google-Accounts-XSRF")
-
-      loop do
-        if !location || location.path == "/ManageAccount"
-          break
-        end
-
-        # Occasionally there will be a second page after login confirming
-        # the user's phone number ("/b/0/SmsAuthInterstitial"), which we currently don't handle.
-
-        if location.path.starts_with? "/b/0/SmsAuthInterstitial"
-          traceback << "Unhandled dialog /b/0/SmsAuthInterstitial."
-        end
-
-        login = client.get(location.full_path, headers)
-
-        headers = login.cookies.add_request_headers(headers)
-        location = login.headers["Location"]?.try { |u| URI.parse(u) }
-      end
-
-      cookies = HTTP::Cookies.from_headers(headers)
-      sid = cookies["SID"]?.try &.value
-      if !sid
-        raise "Couldn't get SID."
-      end
-
-      user, sid = get_user(sid, headers, PG_DB)
-
-      # We are now logged in
-      traceback << "done.<br/>"
-
-      host = URI.parse(env.request.headers["Host"]).host
-
-      if Kemal.config.ssl || config.https_only
-        secure = true
-      else
-        secure = false
-      end
-
-      cookies.each do |cookie|
-        if Kemal.config.ssl || config.https_only
-          cookie.secure = secure
-        else
-          cookie.secure = secure
-        end
-
-        if cookie.extension
-          cookie.extension = cookie.extension.not_nil!.gsub(".youtube.com", host)
-          cookie.extension = cookie.extension.not_nil!.gsub("Secure; ", "")
-        end
-        env.response.cookies << cookie
-      end
-
-      if env.request.cookies["PREFS"]?
-        preferences = env.get("preferences").as(Preferences)
-        PG_DB.exec("UPDATE users SET preferences = $1 WHERE email = $2", preferences.to_json, user.email)
-
-        cookie = env.request.cookies["PREFS"]
-        cookie.expires = Time.utc(1990, 1, 1)
-        env.response.cookies << cookie
-      end
-
-      env.redirect referer
-    rescue ex
-      traceback.rewind
-      # error_message = translate(locale, "Login failed. This may be because two-factor authentication is not turned on for your account.")
-      error_message = %(#{ex.message}<br/>Traceback:<br/><div style="padding-left:2em" id="traceback">#{traceback.gets_to_end}</div>)
-      env.response.status_code = 500
-      next templated "error"
-    end
-  when "invidious"
-    if !email
-      error_message = translate(locale, "User ID is a required field")
-      env.response.status_code = 401
-      next templated "error"
-    end
-
-    if !password
-      error_message = translate(locale, "Password is a required field")
-      env.response.status_code = 401
-      next templated "error"
-    end
-
-    user = PG_DB.query_one?("SELECT * FROM users WHERE email = $1", email, as: User)
-
-    if user
-      if !user.password
-        error_message = translate(locale, "Please sign in using 'Log in with Google'")
-        env.response.status_code = 400
-        next templated "error"
-      end
-
-      if Crypto::Bcrypt::Password.new(user.password.not_nil!).verify(password.byte_slice(0, 55))
-        sid = Base64.urlsafe_encode(Random::Secure.random_bytes(32))
-        PG_DB.exec("INSERT INTO session_ids VALUES ($1, $2, $3)", sid, email, Time.utc)
-
-        if Kemal.config.ssl || config.https_only
-          secure = true
-        else
-          secure = false
-        end
-
-        if config.domain
-          env.response.cookies["SID"] = HTTP::Cookie.new(name: "SID", domain: "#{config.domain}", value: sid, expires: Time.utc + 2.years,
-            secure: secure, http_only: true)
-        else
-          env.response.cookies["SID"] = HTTP::Cookie.new(name: "SID", value: sid, expires: Time.utc + 2.years,
-            secure: secure, http_only: true)
-        end
-      else
-        error_message = translate(locale, "Wrong username or password")
-        env.response.status_code = 401
-        next templated "error"
-      end
-
-      # Since this user has already registered, we don't want to overwrite their preferences
-      if env.request.cookies["PREFS"]?
-        cookie = env.request.cookies["PREFS"]
-        cookie.expires = Time.utc(1990, 1, 1)
-        env.response.cookies << cookie
-      end
-    else
-      if !config.registration_enabled
-        error_message = "Registration has been disabled by administrator."
-        env.response.status_code = 400
-        next templated "error"
-      end
-
-      if password.empty?
-        error_message = translate(locale, "Password cannot be empty")
-        env.response.status_code = 401
-        next templated "error"
-      end
-
-      # See https://security.stackexchange.com/a/39851
-      if password.bytesize > 55
-        error_message = translate(locale, "Password should not be longer than 55 characters")
-        env.response.status_code = 400
-        next templated "error"
-      end
-
-      password = password.byte_slice(0, 55)
-
-      if config.captcha_enabled
-        captcha_type = env.params.body["captcha_type"]?
-        answer = env.params.body["answer"]?
-        change_type = env.params.body["change_type"]?
-
-        if !captcha_type || change_type
-          if change_type
-            captcha_type = change_type
-          end
-          captcha_type ||= "image"
-
-          account_type = "invidious"
-          tfa = false
-          prompt = ""
-
-          if captcha_type == "image"
-            captcha = generate_captcha(HMAC_KEY, PG_DB)
-          else
-            captcha = generate_text_captcha(HMAC_KEY, PG_DB)
-          end
-
-          next templated "login"
-        end
-
-        tokens = env.params.body.select { |k, v| k.match(/^token\[\d+\]$/) }.map { |k, v| v }
-
-        answer ||= ""
-        captcha_type ||= "image"
-
-        case captcha_type
-        when "image"
-          answer = answer.lstrip('0')
-          answer = OpenSSL::HMAC.hexdigest(:sha256, HMAC_KEY, answer)
-
-          begin
-            validate_request(tokens[0], answer, env.request, HMAC_KEY, PG_DB, locale)
-          rescue ex
-            error_message = ex.message
-            env.response.status_code = 400
-            next templated "error"
-          end
-        when "text"
-          answer = Digest::MD5.hexdigest(answer.downcase.strip)
-
-          found_valid_captcha = false
-
-          error_message = translate(locale, "Erroneous CAPTCHA")
-          tokens.each_with_index do |token, i|
-            begin
-              validate_request(token, answer, env.request, HMAC_KEY, PG_DB, locale)
-              found_valid_captcha = true
-            rescue ex
-              error_message = ex.message
-            end
-          end
-
-          if !found_valid_captcha
-            env.response.status_code = 500
-            next templated "error"
-          end
-        end
-      end
-
-      sid = Base64.urlsafe_encode(Random::Secure.random_bytes(32))
-      user, sid = create_user(sid, email, password)
-      user_array = user.to_a
-
-      user_array[4] = user_array[4].to_json
-      args = arg_array(user_array)
-
-      PG_DB.exec("INSERT INTO users VALUES (#{args})", args: user_array)
-      PG_DB.exec("INSERT INTO session_ids VALUES ($1, $2, $3)", sid, email, Time.utc)
-
-      view_name = "subscriptions_#{sha256(user.email)}"
-      PG_DB.exec("CREATE MATERIALIZED VIEW #{view_name} AS #{MATERIALIZED_VIEW_SQL.call(user.email)}")
-
-      if Kemal.config.ssl || config.https_only
-        secure = true
-      else
-        secure = false
-      end
-
-      if config.domain
-        env.response.cookies["SID"] = HTTP::Cookie.new(name: "SID", domain: "#{config.domain}", value: sid, expires: Time.utc + 2.years,
-          secure: secure, http_only: true)
-      else
-        env.response.cookies["SID"] = HTTP::Cookie.new(name: "SID", value: sid, expires: Time.utc + 2.years,
-          secure: secure, http_only: true)
-      end
-
-      if env.request.cookies["PREFS"]?
-        preferences = env.get("preferences").as(Preferences)
-        PG_DB.exec("UPDATE users SET preferences = $1 WHERE email = $2", preferences.to_json, user.email)
-
-        cookie = env.request.cookies["PREFS"]
-        cookie.expires = Time.utc(1990, 1, 1)
-        env.response.cookies << cookie
-      end
-    end
-
-    env.redirect referer
-  else
-    env.redirect referer
-  end
-end
-
-post "/signout" do |env|
-  locale = LOCALES[env.get("preferences").as(Preferences).locale]?
-
-  user = env.get? "user"
-  sid = env.get? "sid"
-  referer = get_referer(env)
-
-  if !user
-    next env.redirect referer
-  end
-
-  user = user.as(User)
-  sid = sid.as(String)
-  token = env.params.body["csrf_token"]?
-
-  begin
-    validate_request(token, sid, env.request, HMAC_KEY, PG_DB, locale)
-  rescue ex
-    error_message = ex.message
-    env.response.status_code = 400
-    next templated "error"
-  end
-
-  PG_DB.exec("DELETE FROM session_ids * WHERE id = $1", sid)
-
-  env.request.cookies.each do |cookie|
-    cookie.expires = Time.utc(1990, 1, 1)
-    env.response.cookies << cookie
-  end
-
-  env.redirect referer
-end
-
-get "/preferences" do |env|
-  locale = LOCALES[env.get("preferences").as(Preferences).locale]?
-
-  referer = get_referer(env)
-
-  preferences = env.get("preferences").as(Preferences)
-
-  templated "preferences"
-end
-
-post "/preferences" do |env|
-  locale = LOCALES[env.get("preferences").as(Preferences).locale]?
-  referer = get_referer(env)
-
-  video_loop = env.params.body["video_loop"]?.try &.as(String)
-  video_loop ||= "off"
-  video_loop = video_loop == "on"
-
-  annotations = env.params.body["annotations"]?.try &.as(String)
-  annotations ||= "off"
-  annotations = annotations == "on"
-
-  annotations_subscribed = env.params.body["annotations_subscribed"]?.try &.as(String)
-  annotations_subscribed ||= "off"
-  annotations_subscribed = annotations_subscribed == "on"
-
-  autoplay = env.params.body["autoplay"]?.try &.as(String)
-  autoplay ||= "off"
-  autoplay = autoplay == "on"
-
-  continue = env.params.body["continue"]?.try &.as(String)
-  continue ||= "off"
-  continue = continue == "on"
-
-  continue_autoplay = env.params.body["continue_autoplay"]?.try &.as(String)
-  continue_autoplay ||= "off"
-  continue_autoplay = continue_autoplay == "on"
-
-  listen = env.params.body["listen"]?.try &.as(String)
-  listen ||= "off"
-  listen = listen == "on"
-
-  local = env.params.body["local"]?.try &.as(String)
-  local ||= "off"
-  local = local == "on"
-
-  speed = env.params.body["speed"]?.try &.as(String).to_f32?
-  speed ||= CONFIG.default_user_preferences.speed
-
-  player_style = env.params.body["player_style"]?.try &.as(String)
-  player_style ||= CONFIG.default_user_preferences.player_style
-
-  quality = env.params.body["quality"]?.try &.as(String)
-  quality ||= CONFIG.default_user_preferences.quality
-
-  volume = env.params.body["volume"]?.try &.as(String).to_i?
-  volume ||= CONFIG.default_user_preferences.volume
-
-  comments = [] of String
-  2.times do |i|
-    comments << (env.params.body["comments[#{i}]"]?.try &.as(String) || CONFIG.default_user_preferences.comments[i])
-  end
-
-  captions = [] of String
-  3.times do |i|
-    captions << (env.params.body["captions[#{i}]"]?.try &.as(String) || CONFIG.default_user_preferences.captions[i])
-  end
-
-  related_videos = env.params.body["related_videos"]?.try &.as(String)
-  related_videos ||= "off"
-  related_videos = related_videos == "on"
-
-  default_home = env.params.body["default_home"]?.try &.as(String) || CONFIG.default_user_preferences.default_home
-
-  feed_menu = [] of String
-  5.times do |index|
-    option = env.params.body["feed_menu[#{index}]"]?.try &.as(String) || ""
-    if !option.empty?
-      feed_menu << option
-    end
-  end
-
-  locale = env.params.body["locale"]?.try &.as(String)
-  locale ||= CONFIG.default_user_preferences.locale
-
-  dark_mode = env.params.body["dark_mode"]?.try &.as(String)
-  dark_mode ||= CONFIG.default_user_preferences.dark_mode
-
-  thin_mode = env.params.body["thin_mode"]?.try &.as(String)
-  thin_mode ||= "off"
-  thin_mode = thin_mode == "on"
-
-  max_results = env.params.body["max_results"]?.try &.as(String).to_i?
-  max_results ||= CONFIG.default_user_preferences.max_results
-
-  sort = env.params.body["sort"]?.try &.as(String)
-  sort ||= CONFIG.default_user_preferences.sort
-
-  latest_only = env.params.body["latest_only"]?.try &.as(String)
-  latest_only ||= "off"
-  latest_only = latest_only == "on"
-
-  unseen_only = env.params.body["unseen_only"]?.try &.as(String)
-  unseen_only ||= "off"
-  unseen_only = unseen_only == "on"
-
-  notifications_only = env.params.body["notifications_only"]?.try &.as(String)
-  notifications_only ||= "off"
-  notifications_only = notifications_only == "on"
-
-  # Convert to JSON and back again to take advantage of converters used for compatability
-  preferences = Preferences.from_json({
-    annotations:            annotations,
-    annotations_subscribed: annotations_subscribed,
-    autoplay:               autoplay,
-    captions:               captions,
-    comments:               comments,
-    continue:               continue,
-    continue_autoplay:      continue_autoplay,
-    dark_mode:              dark_mode,
-    latest_only:            latest_only,
-    listen:                 listen,
-    local:                  local,
-    locale:                 locale,
-    max_results:            max_results,
-    notifications_only:     notifications_only,
-    player_style:           player_style,
-    quality:                quality,
-    default_home:           default_home,
-    feed_menu:              feed_menu,
-    related_videos:         related_videos,
-    sort:                   sort,
-    speed:                  speed,
-    thin_mode:              thin_mode,
-    unseen_only:            unseen_only,
-    video_loop:             video_loop,
-    volume:                 volume,
-  }.to_json).to_json
-
-  if user = env.get? "user"
-    user = user.as(User)
-    PG_DB.exec("UPDATE users SET preferences = $1 WHERE email = $2", preferences, user.email)
-
-    if config.admins.includes? user.email
-      config.default_user_preferences.default_home = env.params.body["admin_default_home"]?.try &.as(String) || config.default_user_preferences.default_home
-
-      admin_feed_menu = [] of String
-      5.times do |index|
-        option = env.params.body["admin_feed_menu[#{index}]"]?.try &.as(String) || ""
-        if !option.empty?
-          admin_feed_menu << option
-        end
-      end
-      config.default_user_preferences.feed_menu = admin_feed_menu
-
-      top_enabled = env.params.body["top_enabled"]?.try &.as(String)
-      top_enabled ||= "off"
-      config.top_enabled = top_enabled == "on"
-
-      captcha_enabled = env.params.body["captcha_enabled"]?.try &.as(String)
-      captcha_enabled ||= "off"
-      config.captcha_enabled = captcha_enabled == "on"
-
-      login_enabled = env.params.body["login_enabled"]?.try &.as(String)
-      login_enabled ||= "off"
-      config.login_enabled = login_enabled == "on"
-
-      registration_enabled = env.params.body["registration_enabled"]?.try &.as(String)
-      registration_enabled ||= "off"
-      config.registration_enabled = registration_enabled == "on"
-
-      statistics_enabled = env.params.body["statistics_enabled"]?.try &.as(String)
-      statistics_enabled ||= "off"
-      config.statistics_enabled = statistics_enabled == "on"
-
-      CONFIG.default_user_preferences = config.default_user_preferences
-      File.write("config/config.yml", config.to_yaml)
-    end
-  else
-    if Kemal.config.ssl || config.https_only
-      secure = true
-    else
-      secure = false
-    end
-
-    if config.domain
-      env.response.cookies["PREFS"] = HTTP::Cookie.new(name: "PREFS", domain: "#{config.domain}", value: preferences, expires: Time.utc + 2.years,
-        secure: secure, http_only: true)
-    else
-      env.response.cookies["PREFS"] = HTTP::Cookie.new(name: "PREFS", value: preferences, expires: Time.utc + 2.years,
-        secure: secure, http_only: true)
-    end
-  end
-
-  env.redirect referer
-end
-
-get "/toggle_theme" do |env|
-  locale = LOCALES[env.get("preferences").as(Preferences).locale]?
-  referer = get_referer(env, unroll: false)
-
-  redirect = env.params.query["redirect"]?
-  redirect ||= "true"
-  redirect = redirect == "true"
-
-  if user = env.get? "user"
-    user = user.as(User)
-    preferences = user.preferences
-
-    case preferences.dark_mode
-    when "dark"
-      preferences.dark_mode = "light"
-    else
-      preferences.dark_mode = "dark"
-    end
-
-    preferences = preferences.to_json
-
-    PG_DB.exec("UPDATE users SET preferences = $1 WHERE email = $2", preferences, user.email)
-  else
-    preferences = env.get("preferences").as(Preferences)
-
-    case preferences.dark_mode
-    when "dark"
-      preferences.dark_mode = "light"
-    else
-      preferences.dark_mode = "dark"
-    end
-
-    preferences = preferences.to_json
-
-    if Kemal.config.ssl || config.https_only
-      secure = true
-    else
-      secure = false
-    end
-
-    if config.domain
-      env.response.cookies["PREFS"] = HTTP::Cookie.new(name: "PREFS", domain: "#{config.domain}", value: preferences, expires: Time.utc + 2.years,
-        secure: secure, http_only: true)
-    else
-      env.response.cookies["PREFS"] = HTTP::Cookie.new(name: "PREFS", value: preferences, expires: Time.utc + 2.years,
-        secure: secure, http_only: true)
-    end
-  end
-
-  if redirect
-    env.redirect referer
-  else
-    env.response.content_type = "application/json"
-    "{}"
-  end
-end
-
-post "/watch_ajax" do |env|
-  locale = LOCALES[env.get("preferences").as(Preferences).locale]?
-
-  user = env.get? "user"
-  sid = env.get? "sid"
-  referer = get_referer(env, "/feed/subscriptions")
-
-  redirect = env.params.query["redirect"]?
-  redirect ||= "true"
-  redirect = redirect == "true"
-
-  if !user
-    if redirect
-      next env.redirect referer
-    else
-      error_message = {"error" => "No such user"}.to_json
-      env.response.status_code = 403
-      next error_message
-    end
-  end
-
-  user = user.as(User)
-  sid = sid.as(String)
-  token = env.params.body["csrf_token"]?
-
-  id = env.params.query["id"]?
-  if !id
-    env.response.status_code = 400
-    next
-  end
-
-  begin
-    validate_request(token, sid, env.request, HMAC_KEY, PG_DB, locale)
-  rescue ex
-    env.response.status_code = 400
-    if redirect
-      error_message = ex.message
-      next templated "error"
-    else
-      error_message = {"error" => ex.message}.to_json
-      next error_message
-    end
-  end
-
-  if env.params.query["action_mark_watched"]?
-    action = "action_mark_watched"
-  elsif env.params.query["action_mark_unwatched"]?
-    action = "action_mark_unwatched"
-  else
-    next env.redirect referer
-  end
-
-  case action
-  when "action_mark_watched"
-    if !user.watched.includes? id
-      PG_DB.exec("UPDATE users SET watched = watched || $1 WHERE email = $2", [id], user.email)
-    end
-  when "action_mark_unwatched"
-    PG_DB.exec("UPDATE users SET watched = array_remove(watched, $1) WHERE email = $2", id, user.email)
-  end
-
-  if redirect
-    env.redirect referer
-  else
-    env.response.content_type = "application/json"
-    "{}"
-  end
-end
-
-# /modify_notifications
-# will "ding" all subscriptions.
-# /modify_notifications?receive_all_updates=false&receive_no_updates=false
-# will "unding" all subscriptions.
-get "/modify_notifications" do |env|
-  locale = LOCALES[env.get("preferences").as(Preferences).locale]?
-
-  user = env.get? "user"
-  sid = env.get? "sid"
-  referer = get_referer(env, "/")
-
-  redirect = env.params.query["redirect"]?
-  redirect ||= "false"
-  redirect = redirect == "true"
-
-  if !user
-    if redirect
-      next env.redirect referer
-    else
-      error_message = {"error" => "No such user"}.to_json
-      env.response.status_code = 403
-      next error_message
-    end
-  end
-
-  user = user.as(User)
-
-  if !user.password
-    channel_req = {} of String => String
-
-    channel_req["receive_all_updates"] = env.params.query["receive_all_updates"]? || "true"
-    channel_req["receive_no_updates"] = env.params.query["receive_no_updates"]? || ""
-    channel_req["receive_post_updates"] = env.params.query["receive_post_updates"]? || "true"
-
-    channel_req.reject! { |k, v| v != "true" && v != "false" }
-
-    headers = HTTP::Headers.new
-    headers["Cookie"] = env.request.headers["Cookie"]
-
-    html = YT_POOL.client &.get("/subscription_manager?disable_polymer=1", headers)
-
-    cookies = HTTP::Cookies.from_headers(headers)
-    html.cookies.each do |cookie|
-      if {"VISITOR_INFO1_LIVE", "YSC", "SIDCC"}.includes? cookie.name
-        if cookies[cookie.name]?
-          cookies[cookie.name] = cookie
-        else
-          cookies << cookie
-        end
-      end
-    end
-    headers = cookies.add_request_headers(headers)
-
-    match = html.body.match(/'XSRF_TOKEN': "(?<session_token>[A-Za-z0-9\_\-\=]+)"/)
-    if match
-      session_token = match["session_token"]
-    else
-      next env.redirect referer
-    end
-
-    headers["content-type"] = "application/x-www-form-urlencoded"
-    channel_req["session_token"] = session_token
-
-    subs = XML.parse_html(html.body)
-    subs.xpath_nodes(%q(//a[@class="subscription-title yt-uix-sessionlink"]/@href)).each do |channel|
-      channel_id = channel.content.lstrip("/channel/").not_nil!
-      channel_req["channel_id"] = channel_id
-
-      YT_POOL.client &.post("/subscription_ajax?action_update_subscription_preferences=1", headers, form: channel_req)
-    end
-  end
-
-  if redirect
-    env.redirect referer
-  else
-    env.response.content_type = "application/json"
-    "{}"
-  end
-end
-
-post "/subscription_ajax" do |env|
-  locale = LOCALES[env.get("preferences").as(Preferences).locale]?
-
-  user = env.get? "user"
-  sid = env.get? "sid"
-  referer = get_referer(env, "/")
-
-  redirect = env.params.query["redirect"]?
-  redirect ||= "true"
-  redirect = redirect == "true"
-
-  if !user
-    if redirect
-      next env.redirect referer
-    else
-      error_message = {"error" => "No such user"}.to_json
-      env.response.status_code = 403
-      next error_message
-    end
-  end
-
-  user = user.as(User)
-  sid = sid.as(String)
-  token = env.params.body["csrf_token"]?
-
-  begin
-    validate_request(token, sid, env.request, HMAC_KEY, PG_DB, locale)
-  rescue ex
-    if redirect
-      error_message = ex.message
-      env.response.status_code = 400
-      next templated "error"
-    else
-      error_message = {"error" => ex.message}.to_json
-      env.response.status_code = 400
-      next error_message
-    end
-  end
-
-  if env.params.query["action_create_subscription_to_channel"]?.try &.to_i?.try &.== 1
-    action = "action_create_subscription_to_channel"
-  elsif env.params.query["action_remove_subscriptions"]?.try &.to_i?.try &.== 1
-    action = "action_remove_subscriptions"
-  else
-    next env.redirect referer
-  end
-
-  channel_id = env.params.query["c"]?
-  channel_id ||= ""
-
-  if !user.password
-    # Sync subscriptions with YouTube
-    subscribe_ajax(channel_id, action, env.request.headers)
-  end
-  email = user.email
-
-  case action
-  when "action_create_subscription_to_channel"
-    if !user.subscriptions.includes? channel_id
-      get_channel(channel_id, PG_DB, false, false)
-      PG_DB.exec("UPDATE users SET feed_needs_update = true, subscriptions = array_append(subscriptions, $1) WHERE email = $2", channel_id, email)
-    end
-  when "action_remove_subscriptions"
-    PG_DB.exec("UPDATE users SET feed_needs_update = true, subscriptions = array_remove(subscriptions, $1) WHERE email = $2", channel_id, email)
-  end
-
-  if redirect
-    env.redirect referer
-  else
-    env.response.content_type = "application/json"
-    "{}"
-  end
-end
-
-get "/subscription_manager" do |env|
-  locale = LOCALES[env.get("preferences").as(Preferences).locale]?
-
-  user = env.get? "user"
-  sid = env.get? "sid"
-  referer = get_referer(env)
-
-  if !user
-    next env.redirect referer
-  end
-
-  user = user.as(User)
-
-  if !user.password
-    # Refresh account
-    headers = HTTP::Headers.new
-    headers["Cookie"] = env.request.headers["Cookie"]
-
-    user, sid = get_user(sid, headers, PG_DB)
-  end
-
-  action_takeout = env.params.query["action_takeout"]?.try &.to_i?
-  action_takeout ||= 0
-  action_takeout = action_takeout == 1
-
-  format = env.params.query["format"]?
-  format ||= "rss"
-
-  if user.subscriptions.empty?
-    values = "'{}'"
-  else
-    values = "VALUES #{user.subscriptions.map { |id| %(('#{id}')) }.join(",")}"
-  end
-
-  subscriptions = PG_DB.query_all("SELECT * FROM channels WHERE id = ANY(#{values})", as: InvidiousChannel)
-
-  subscriptions.sort_by! { |channel| channel.author.downcase }
-
-  if action_takeout
-    host_url = make_host_url(config, Kemal.config)
-
-    if format == "json"
-      env.response.content_type = "application/json"
-      env.response.headers["content-disposition"] = "attachment"
-      next {
-        "subscriptions" => user.subscriptions,
-        "watch_history" => user.watched,
-        "preferences"   => user.preferences,
-      }.to_json
-    else
-      env.response.content_type = "application/xml"
-      env.response.headers["content-disposition"] = "attachment"
-      export = XML.build do |xml|
-        xml.element("opml", version: "1.1") do
-          xml.element("body") do
-            if format == "newpipe"
-              title = "YouTube Subscriptions"
-            else
-              title = "Invidious Subscriptions"
-            end
-
-            xml.element("outline", text: title, title: title) do
-              subscriptions.each do |channel|
-                if format == "newpipe"
-                  xmlUrl = "https://www.youtube.com/feeds/videos.xml?channel_id=#{channel.id}"
-                else
-                  xmlUrl = "#{host_url}/feed/channel/#{channel.id}"
-                end
-
-                xml.element("outline", text: channel.author, title: channel.author,
-                  "type": "rss", xmlUrl: xmlUrl)
-              end
-            end
-          end
-        end
-      end
-
-      next export.gsub(%(<?xml version="1.0"?>\n), "")
-    end
-  end
-
-  templated "subscription_manager"
-end
-
-get "/data_control" do |env|
-  locale = LOCALES[env.get("preferences").as(Preferences).locale]?
-
-  user = env.get? "user"
-  referer = get_referer(env)
-
-  if !user
-    next env.redirect referer
-  end
-
-  user = user.as(User)
-
-  templated "data_control"
-end
-
-post "/data_control" do |env|
-  locale = LOCALES[env.get("preferences").as(Preferences).locale]?
-
-  user = env.get? "user"
-  referer = get_referer(env)
-
-  if user
-    user = user.as(User)
-
-    spawn do
-      # Since import can take a while, if we're not done after 20 seconds
-      # push out content to prevent timeout.
-
-      # Interesting to note is that Chrome will try to render before the content has finished loading,
-      # which is why we include a loading icon. Firefox and its derivatives will not see this page,
-      # instead redirecting immediately once the connection has closed.
-
-      # https://stackoverflow.com/q/2091239 is helpful but not directly applicable here.
-
-      sleep 20.seconds
-      env.response.puts %(<meta http-equiv="refresh" content="0; url=#{referer}">)
-      env.response.puts %(<link rel="stylesheet" href="/css/ionicons.min.css?v=#{ASSET_COMMIT}">)
-      env.response.puts %(<link rel="stylesheet" href="/css/default.css?v=#{ASSET_COMMIT}">)
-      if env.get("preferences").as(Preferences).dark_mode == "dark"
-        env.response.puts %(<link rel="stylesheet" href="/css/darktheme.css?v=#{ASSET_COMMIT}">)
-      else
-        env.response.puts %(<link rel="stylesheet" href="/css/lighttheme.css?v=#{ASSET_COMMIT}">)
-      end
-      env.response.puts %(<h3><div class="loading"><i class="icon ion-ios-refresh"></i></div></h3>)
-      env.response.flush
-
-      loop do
-        env.response.puts %(<!-- keepalive #{Time.utc.to_unix} -->)
-        env.response.flush
-
-        sleep (20 + rand(11)).seconds
-      end
-    end
-
-    HTTP::FormData.parse(env.request) do |part|
-      body = part.body.gets_to_end
-      if body.empty?
-        next
-      end
-
-      case part.name
-      when "import_invidious"
-        body = JSON.parse(body)
-
-        if body["subscriptions"]?
-          user.subscriptions += body["subscriptions"].as_a.map { |a| a.as_s }
-          user.subscriptions.uniq!
-
-          user.subscriptions = get_batch_channels(user.subscriptions, PG_DB, false, false)
-
-          PG_DB.exec("UPDATE users SET feed_needs_update = true, subscriptions = $1 WHERE email = $2", user.subscriptions, user.email)
-        end
-
-        if body["watch_history"]?
-          user.watched += body["watch_history"].as_a.map { |a| a.as_s }
-          user.watched.uniq!
-          PG_DB.exec("UPDATE users SET watched = $1 WHERE email = $2", user.watched, user.email)
-        end
-
-        if body["preferences"]?
-          user.preferences = Preferences.from_json(body["preferences"].to_json, user.preferences)
-          PG_DB.exec("UPDATE users SET preferences = $1 WHERE email = $2", user.preferences.to_json, user.email)
-        end
-      when "import_youtube"
-        subscriptions = XML.parse(body)
-        user.subscriptions += subscriptions.xpath_nodes(%q(//outline[@type="rss"])).map do |channel|
-          channel["xmlUrl"].match(/UC[a-zA-Z0-9_-]{22}/).not_nil![0]
-        end
-        user.subscriptions.uniq!
-
-        user.subscriptions = get_batch_channels(user.subscriptions, PG_DB, false, false)
-
-        PG_DB.exec("UPDATE users SET feed_needs_update = true, subscriptions = $1 WHERE email = $2", user.subscriptions, user.email)
-      when "import_freetube"
-        user.subscriptions += body.scan(/"channelId":"(?<channel_id>[a-zA-Z0-9_-]{24})"/).map do |md|
-          md["channel_id"]
-        end
-        user.subscriptions.uniq!
-
-        user.subscriptions = get_batch_channels(user.subscriptions, PG_DB, false, false)
-
-        PG_DB.exec("UPDATE users SET feed_needs_update = true, subscriptions = $1 WHERE email = $2", user.subscriptions, user.email)
-      when "import_newpipe_subscriptions"
-        body = JSON.parse(body)
-        user.subscriptions += body["subscriptions"].as_a.compact_map do |channel|
-          if match = channel["url"].as_s.match(/\/channel\/(?<channel>UC[a-zA-Z0-9_-]{22})/)
-            next match["channel"]
-          elsif match = channel["url"].as_s.match(/\/user\/(?<user>.+)/)
-            response = YT_POOL.client &.get("/user/#{match["user"]}?disable_polymer=1&hl=en&gl=US")
-            document = XML.parse_html(response.body)
-            canonical = document.xpath_node(%q(//link[@rel="canonical"]))
-
-            if canonical
-              ucid = canonical["href"].split("/")[-1]
-              next ucid
-            end
-          end
-
-          nil
-        end
-        user.subscriptions.uniq!
-
-        user.subscriptions = get_batch_channels(user.subscriptions, PG_DB, false, false)
-
-        PG_DB.exec("UPDATE users SET feed_needs_update = true, subscriptions = $1 WHERE email = $2", user.subscriptions, user.email)
-      when "import_newpipe"
-        Zip::Reader.open(IO::Memory.new(body)) do |file|
-          file.each_entry do |entry|
-            if entry.filename == "newpipe.db"
-              tempfile = File.tempfile(".db")
-              File.write(tempfile.path, entry.io.gets_to_end)
-              db = DB.open("sqlite3://" + tempfile.path)
-
-              user.watched += db.query_all("SELECT url FROM streams", as: String).map { |url| url.lchop("https://www.youtube.com/watch?v=") }
-              user.watched.uniq!
-
-              PG_DB.exec("UPDATE users SET watched = $1 WHERE email = $2", user.watched, user.email)
-
-              user.subscriptions += db.query_all("SELECT url FROM subscriptions", as: String).map { |url| url.lchop("https://www.youtube.com/channel/") }
-              user.subscriptions.uniq!
-
-              user.subscriptions = get_batch_channels(user.subscriptions, PG_DB, false, false)
-
-              PG_DB.exec("UPDATE users SET feed_needs_update = true, subscriptions = $1 WHERE email = $2", user.subscriptions, user.email)
-
-              db.close
-              tempfile.delete
-            end
-          end
-        end
-      end
-    end
-  end
-
-  env.redirect referer
-end
-
-get "/change_password" do |env|
-  locale = LOCALES[env.get("preferences").as(Preferences).locale]?
-
-  user = env.get? "user"
-  sid = env.get? "sid"
-  referer = get_referer(env)
-
-  if !user
-    next env.redirect referer
-  end
-
-  user = user.as(User)
-  sid = sid.as(String)
-  csrf_token = generate_response(sid, {":change_password"}, HMAC_KEY, PG_DB)
-
-  templated "change_password"
-end
-
-post "/change_password" do |env|
-  locale = LOCALES[env.get("preferences").as(Preferences).locale]?
-
-  user = env.get? "user"
-  sid = env.get? "sid"
-  referer = get_referer(env)
-
-  if !user
-    next env.redirect referer
-  end
-
-  user = user.as(User)
-  sid = sid.as(String)
-  token = env.params.body["csrf_token"]?
-
-  # We don't store passwords for Google accounts
-  if !user.password
-    error_message = "Cannot change password for Google accounts"
-    env.response.status_code = 400
-    next templated "error"
-  end
-
-  begin
-    validate_request(token, sid, env.request, HMAC_KEY, PG_DB, locale)
-  rescue ex
-    error_message = ex.message
-    env.response.status_code = 400
-    next templated "error"
-  end
-
-  password = env.params.body["password"]?
-  if !password
-    error_message = translate(locale, "Password is a required field")
-    env.response.status_code = 401
-    next templated "error"
-  end
-
-  new_passwords = env.params.body.select { |k, v| k.match(/^new_password\[\d+\]$/) }.map { |k, v| v }
-
-  if new_passwords.size <= 1 || new_passwords.uniq.size != 1
-    error_message = translate(locale, "New passwords must match")
-    env.response.status_code = 400
-    next templated "error"
-  end
-
-  new_password = new_passwords.uniq[0]
-  if new_password.empty?
-    error_message = translate(locale, "Password cannot be empty")
-    env.response.status_code = 401
-    next templated "error"
-  end
-
-  if new_password.bytesize > 55
-    error_message = translate(locale, "Password should not be longer than 55 characters")
-    env.response.status_code = 400
-    next templated "error"
-  end
-
-  if !Crypto::Bcrypt::Password.new(user.password.not_nil!).verify(password.byte_slice(0, 55))
-    error_message = translate(locale, "Incorrect password")
-    env.response.status_code = 401
-    next templated "error"
-  end
-
-  new_password = Crypto::Bcrypt::Password.create(new_password, cost: 10)
-  PG_DB.exec("UPDATE users SET password = $1 WHERE email = $2", new_password.to_s, user.email)
-
-  env.redirect referer
-end
-
-get "/delete_account" do |env|
-  locale = LOCALES[env.get("preferences").as(Preferences).locale]?
-
-  user = env.get? "user"
-  sid = env.get? "sid"
-  referer = get_referer(env)
-
-  if !user
-    next env.redirect referer
-  end
-
-  user = user.as(User)
-  sid = sid.as(String)
-  csrf_token = generate_response(sid, {":delete_account"}, HMAC_KEY, PG_DB)
-
-  templated "delete_account"
-end
-
-post "/delete_account" do |env|
-  locale = LOCALES[env.get("preferences").as(Preferences).locale]?
-
-  user = env.get? "user"
-  sid = env.get? "sid"
-  referer = get_referer(env)
-
-  if !user
-    next env.redirect referer
-  end
-
-  user = user.as(User)
-  sid = sid.as(String)
-  token = env.params.body["csrf_token"]?
-
-  begin
-    validate_request(token, sid, env.request, HMAC_KEY, PG_DB, locale)
-  rescue ex
-    error_message = ex.message
-    env.response.status_code = 400
-    next templated "error"
-  end
-
-  view_name = "subscriptions_#{sha256(user.email)}"
-  PG_DB.exec("DELETE FROM users * WHERE email = $1", user.email)
-  PG_DB.exec("DELETE FROM session_ids * WHERE email = $1", user.email)
-  PG_DB.exec("DROP MATERIALIZED VIEW #{view_name}")
-
-  env.request.cookies.each do |cookie|
-    cookie.expires = Time.utc(1990, 1, 1)
-    env.response.cookies << cookie
-  end
-
-  env.redirect referer
-end
-
-get "/clear_watch_history" do |env|
-  locale = LOCALES[env.get("preferences").as(Preferences).locale]?
-
-  user = env.get? "user"
-  sid = env.get? "sid"
-  referer = get_referer(env)
-
-  if !user
-    next env.redirect referer
-  end
-
-  user = user.as(User)
-  sid = sid.as(String)
-  csrf_token = generate_response(sid, {":clear_watch_history"}, HMAC_KEY, PG_DB)
-
-  templated "clear_watch_history"
-end
-
-post "/clear_watch_history" do |env|
-  locale = LOCALES[env.get("preferences").as(Preferences).locale]?
-
-  user = env.get? "user"
-  sid = env.get? "sid"
-  referer = get_referer(env)
-
-  if !user
-    next env.redirect referer
-  end
-
-  user = user.as(User)
-  sid = sid.as(String)
-  token = env.params.body["csrf_token"]?
-
-  begin
-    validate_request(token, sid, env.request, HMAC_KEY, PG_DB, locale)
-  rescue ex
-    error_message = ex.message
-    env.response.status_code = 400
-    next templated "error"
-  end
-
-  PG_DB.exec("UPDATE users SET watched = '{}' WHERE email = $1", user.email)
-  env.redirect referer
-end
-
-get "/authorize_token" do |env|
-  locale = LOCALES[env.get("preferences").as(Preferences).locale]?
-
-  user = env.get? "user"
-  sid = env.get? "sid"
-  referer = get_referer(env)
-
-  if !user
-    next env.redirect referer
-  end
-
-  user = user.as(User)
-  sid = sid.as(String)
-  csrf_token = generate_response(sid, {":authorize_token"}, HMAC_KEY, PG_DB)
-
-  scopes = env.params.query["scopes"]?.try &.split(",")
-  scopes ||= [] of String
-
-  callback_url = env.params.query["callback_url"]?
-  if callback_url
-    callback_url = URI.parse(callback_url)
-  end
-
-  expire = env.params.query["expire"]?.try &.to_i?
-
-  templated "authorize_token"
-end
-
-post "/authorize_token" do |env|
-  locale = LOCALES[env.get("preferences").as(Preferences).locale]?
-
-  user = env.get? "user"
-  sid = env.get? "sid"
-  referer = get_referer(env)
-
-  if !user
-    next env.redirect referer
-  end
-
-  user = env.get("user").as(User)
-  sid = sid.as(String)
-  token = env.params.body["csrf_token"]?
-
-  begin
-    validate_request(token, sid, env.request, HMAC_KEY, PG_DB, locale)
-  rescue ex
-    error_message = ex.message
-    env.response.status_code = 400
-    next templated "error"
-  end
-
-  scopes = env.params.body.select { |k, v| k.match(/^scopes\[\d+\]$/) }.map { |k, v| v }
-  callback_url = env.params.body["callbackUrl"]?
-  expire = env.params.body["expire"]?.try &.to_i?
-
-  access_token = generate_token(user.email, scopes, expire, HMAC_KEY, PG_DB)
-
-  if callback_url
-    access_token = URI.encode_www_form(access_token)
-    url = URI.parse(callback_url)
-
-    if url.query
-      query = HTTP::Params.parse(url.query.not_nil!)
-    else
-      query = HTTP::Params.new
-    end
-
-    query["token"] = access_token
-    url.query = query.to_s
-
-    env.redirect url.to_s
-  else
-    csrf_token = ""
-    env.set "access_token", access_token
-    templated "authorize_token"
-  end
-end
-
-get "/token_manager" do |env|
-  locale = LOCALES[env.get("preferences").as(Preferences).locale]?
-
-  user = env.get? "user"
-  sid = env.get? "sid"
-  referer = get_referer(env, "/subscription_manager")
-
-  if !user
-    next env.redirect referer
-  end
-
-  user = user.as(User)
-
-  tokens = PG_DB.query_all("SELECT id, issued FROM session_ids WHERE email = $1 ORDER BY issued DESC", user.email, as: {session: String, issued: Time})
-
-  templated "token_manager"
-end
-
-post "/token_ajax" do |env|
-  locale = LOCALES[env.get("preferences").as(Preferences).locale]?
-
-  user = env.get? "user"
-  sid = env.get? "sid"
-  referer = get_referer(env)
-
-  redirect = env.params.query["redirect"]?
-  redirect ||= "true"
-  redirect = redirect == "true"
-
-  if !user
-    if redirect
-      next env.redirect referer
-    else
-      error_message = {"error" => "No such user"}.to_json
-      env.response.status_code = 403
-      next error_message
-    end
-  end
-
-  user = user.as(User)
-  sid = sid.as(String)
-  token = env.params.body["csrf_token"]?
-
-  begin
-    validate_request(token, sid, env.request, HMAC_KEY, PG_DB, locale)
-  rescue ex
-    if redirect
-      error_message = ex.message
-      env.response.status_code = 400
-      next templated "error"
-    else
-      error_message = {"error" => ex.message}.to_json
-      env.response.status_code = 400
-      next error_message
-    end
-  end
-
-  if env.params.query["action_revoke_token"]?
-    action = "action_revoke_token"
-  else
-    next env.redirect referer
-  end
-
-  session = env.params.query["session"]?
-  session ||= ""
-
-  case action
-  when .starts_with? "action_revoke_token"
-    PG_DB.exec("DELETE FROM session_ids * WHERE id = $1 AND email = $2", session, user.email)
-  end
-
-  if redirect
-    env.redirect referer
-  else
-    env.response.content_type = "application/json"
-    "{}"
-  end
-end
-
-# Feeds
-
-get "/feed/top" do |env|
-  locale = LOCALES[env.get("preferences").as(Preferences).locale]?
-
-  if config.top_enabled
-    templated "top"
-  else
-    env.redirect "/"
-  end
-end
-
-get "/feed/popular" do |env|
-  locale = LOCALES[env.get("preferences").as(Preferences).locale]?
-
-  templated "popular"
-end
-
-get "/feed/trending" do |env|
-  locale = LOCALES[env.get("preferences").as(Preferences).locale]?
-
-  trending_type = env.params.query["type"]?
-  trending_type ||= "Default"
-
-  region = env.params.query["region"]?
-  region ||= "US"
-
-  begin
-    trending, plid = fetch_trending(trending_type, region, locale)
-  rescue ex
-    error_message = "#{ex.message}"
-    env.response.status_code = 500
-    next templated "error"
-  end
-
-  templated "trending"
-end
-
-get "/feed/subscriptions" do |env|
-  locale = LOCALES[env.get("preferences").as(Preferences).locale]?
-
-  user = env.get? "user"
-  sid = env.get? "sid"
-  referer = get_referer(env)
-
-  if !user
-    next env.redirect referer
-  end
-
-  user = user.as(User)
-  sid = sid.as(String)
-  token = user.token
-
-  if user.preferences.unseen_only
-    env.set "show_watched", true
-  end
-
-  # Refresh account
-  headers = HTTP::Headers.new
-  headers["Cookie"] = env.request.headers["Cookie"]
-
-  if !user.password
-    user, sid = get_user(sid, headers, PG_DB)
-  end
-
-  max_results = env.params.query["max_results"]?.try &.to_i?.try &.clamp(0, MAX_ITEMS_PER_PAGE)
-  max_results ||= user.preferences.max_results
-  max_results ||= CONFIG.default_user_preferences.max_results
-
-  page = env.params.query["page"]?.try &.to_i?
-  page ||= 1
-
-  videos, notifications = get_subscription_feed(PG_DB, user, max_results, page)
-
-  # "updated" here is used for delivering new notifications, so if
-  # we know a user has looked at their feed e.g. in the past 10 minutes,
-  # they've already seen a video posted 20 minutes ago, and don't need
-  # to be notified.
-  PG_DB.exec("UPDATE users SET notifications = $1, updated = $2 WHERE email = $3", [] of String, Time.utc,
-    user.email)
-  user.notifications = [] of String
-  env.set "user", user
-
-  templated "subscriptions"
-end
-
-get "/feed/history" do |env|
-  locale = LOCALES[env.get("preferences").as(Preferences).locale]?
-
-  user = env.get? "user"
-  referer = get_referer(env)
-
-  page = env.params.query["page"]?.try &.to_i?
-  page ||= 1
-
-  if !user
-    next env.redirect referer
-  end
-
-  user = user.as(User)
-
-  max_results = env.params.query["max_results"]?.try &.to_i?.try &.clamp(0, MAX_ITEMS_PER_PAGE)
-  max_results ||= user.preferences.max_results
-  max_results ||= CONFIG.default_user_preferences.max_results
-
-  if user.watched[(page - 1) * max_results]?
-    watched = user.watched.reverse[(page - 1) * max_results, max_results]
-  end
-  watched ||= [] of String
-
-  templated "history"
-end
-
-get "/feed/channel/:ucid" do |env|
-  locale = LOCALES[env.get("preferences").as(Preferences).locale]?
-
-  env.response.content_type = "application/atom+xml"
-
-  ucid = env.params.url["ucid"]
-
-  params = HTTP::Params.parse(env.params.query["params"]? || "")
-
-  begin
-    channel = get_about_info(ucid, locale)
-  rescue ex : ChannelRedirect
-    next env.redirect env.request.resource.gsub(ucid, ex.channel_id)
-  rescue ex
-    error_message = ex.message
-    env.response.status_code = 500
-    next error_message
-  end
-
-  rss = YT_POOL.client &.get("/feeds/videos.xml?channel_id=#{channel.ucid}").body
-  rss = XML.parse_html(rss)
-
-  videos = [] of SearchVideo
-
-  rss.xpath_nodes("//feed/entry").each do |entry|
-    video_id = entry.xpath_node("videoid").not_nil!.content
-    title = entry.xpath_node("title").not_nil!.content
-
-    published = Time.parse_rfc3339(entry.xpath_node("published").not_nil!.content)
-    updated = Time.parse_rfc3339(entry.xpath_node("updated").not_nil!.content)
-
-    author = entry.xpath_node("author/name").not_nil!.content
-    ucid = entry.xpath_node("channelid").not_nil!.content
-    description_html = entry.xpath_node("group/description").not_nil!.to_s
-    views = entry.xpath_node("group/community/statistics").not_nil!.["views"].to_i64
-
-    videos << SearchVideo.new(
-      title: title,
-      id: video_id,
-      author: author,
-      ucid: ucid,
-      published: published,
-      views: views,
-      description_html: description_html,
-      length_seconds: 0,
-      live_now: false,
-      paid: false,
-      premium: false,
-      premiere_timestamp: nil
-    )
-  end
-
-  host_url = make_host_url(config, Kemal.config)
-
-  XML.build(indent: "  ", encoding: "UTF-8") do |xml|
-    xml.element("feed", "xmlns:yt": "http://www.youtube.com/xml/schemas/2015",
-      "xmlns:media": "http://search.yahoo.com/mrss/", xmlns: "http://www.w3.org/2005/Atom",
-      "xml:lang": "en-US") do
-      xml.element("link", rel: "self", href: "#{host_url}#{env.request.resource}")
-      xml.element("id") { xml.text "yt:channel:#{channel.ucid}" }
-      xml.element("yt:channelId") { xml.text channel.ucid }
-      xml.element("title") { xml.text channel.author }
-      xml.element("link", rel: "alternate", href: "#{host_url}/channel/#{channel.ucid}")
-
-      xml.element("author") do
-        xml.element("name") { xml.text channel.author }
-        xml.element("uri") { xml.text "#{host_url}/channel/#{channel.ucid}" }
-      end
-
-      videos.each do |video|
-        video.to_xml(host_url, channel.auto_generated, params, xml)
-      end
-    end
-  end
-end
-
-get "/feed/private" do |env|
-  locale = LOCALES[env.get("preferences").as(Preferences).locale]?
-
-  env.response.content_type = "application/atom+xml"
-
-  token = env.params.query["token"]?
-
-  if !token
-    env.response.status_code = 403
-    next
-  end
-
-  user = PG_DB.query_one?("SELECT * FROM users WHERE token = $1", token.strip, as: User)
-  if !user
-    env.response.status_code = 403
-    next
-  end
-
-  max_results = env.params.query["max_results"]?.try &.to_i?.try &.clamp(0, MAX_ITEMS_PER_PAGE)
-  max_results ||= user.preferences.max_results
-  max_results ||= CONFIG.default_user_preferences.max_results
-
-  page = env.params.query["page"]?.try &.to_i?
-  page ||= 1
-
-  params = HTTP::Params.parse(env.params.query["params"]? || "")
-
-  videos, notifications = get_subscription_feed(PG_DB, user, max_results, page)
-  host_url = make_host_url(config, Kemal.config)
-
-  XML.build(indent: "  ", encoding: "UTF-8") do |xml|
-    xml.element("feed", "xmlns:yt": "http://www.youtube.com/xml/schemas/2015",
-      "xmlns:media": "http://search.yahoo.com/mrss/", xmlns: "http://www.w3.org/2005/Atom",
-      "xml:lang": "en-US") do
-      xml.element("link", "type": "text/html", rel: "alternate", href: "#{host_url}/feed/subscriptions")
-      xml.element("link", "type": "application/atom+xml", rel: "self",
-        href: "#{host_url}#{env.request.resource}")
-      xml.element("title") { xml.text translate(locale, "Invidious Private Feed for `x`", user.email) }
-
-      (notifications + videos).each do |video|
-        video.to_xml(locale, host_url, params, xml)
-      end
-    end
-  end
-end
-
-get "/feed/playlist/:plid" do |env|
-  locale = LOCALES[env.get("preferences").as(Preferences).locale]?
-
-  env.response.content_type = "application/atom+xml"
-
-  plid = env.params.url["plid"]
-
-  params = HTTP::Params.parse(env.params.query["params"]? || "")
-
-  host_url = make_host_url(config, Kemal.config)
-  path = env.request.path
-
-  if plid.starts_with? "IV"
-    if playlist = PG_DB.query_one?("SELECT * FROM playlists WHERE id = $1", plid, as: InvidiousPlaylist)
-      videos = get_playlist_videos(PG_DB, playlist, offset: 0, locale: locale)
-
-      next XML.build(indent: "  ", encoding: "UTF-8") do |xml|
-        xml.element("feed", "xmlns:yt": "http://www.youtube.com/xml/schemas/2015",
-          "xmlns:media": "http://search.yahoo.com/mrss/", xmlns: "http://www.w3.org/2005/Atom",
-          "xml:lang": "en-US") do
-          xml.element("link", rel: "self", href: "#{host_url}#{env.request.resource}")
-          xml.element("id") { xml.text "iv:playlist:#{plid}" }
-          xml.element("iv:playlistId") { xml.text plid }
-          xml.element("title") { xml.text playlist.title }
-          xml.element("link", rel: "alternate", href: "#{host_url}/playlist?list=#{plid}")
-
-          xml.element("author") do
-            xml.element("name") { xml.text playlist.author }
-          end
-
-          videos.each do |video|
-            video.to_xml(host_url, false, xml)
-          end
-        end
-      end
-    else
-      env.response.status_code = 404
-      next
-    end
-  end
-
-  response = YT_POOL.client &.get("/feeds/videos.xml?playlist_id=#{plid}")
-  document = XML.parse(response.body)
-
-  document.xpath_nodes(%q(//*[@href]|//*[@url])).each do |node|
-    node.attributes.each do |attribute|
-      case attribute.name
-      when "url", "href"
-        full_path = URI.parse(node[attribute.name]).full_path
-        query_string_opt = full_path.starts_with?("/watch?v=") ? "&#{params}" : ""
-        node[attribute.name] = "#{host_url}#{full_path}#{query_string_opt}"
-      end
-    end
-  end
-
-  document = document.to_xml(options: XML::SaveOptions::NO_DECL)
-
-  document.scan(/<uri>(?<url>[^<]+)<\/uri>/).each do |match|
-    content = "#{host_url}#{URI.parse(match["url"]).full_path}"
-    document = document.gsub(match[0], "<uri>#{content}</uri>")
-  end
-
-  document
-end
-
-get "/feeds/videos.xml" do |env|
-  if ucid = env.params.query["channel_id"]?
-    env.redirect "/feed/channel/#{ucid}"
-  elsif user = env.params.query["user"]?
-    env.redirect "/feed/channel/#{user}"
-  elsif plid = env.params.query["playlist_id"]?
-    env.redirect "/feed/playlist/#{plid}"
-  end
-end
-
-# Support push notifications via PubSubHubbub
-
-get "/feed/webhook/:token" do |env|
-  verify_token = env.params.url["token"]
-
-  mode = env.params.query["hub.mode"]?
-  topic = env.params.query["hub.topic"]?
-  challenge = env.params.query["hub.challenge"]?
-
-  if !mode || !topic || !challenge
-    env.response.status_code = 400
-    next
-  else
-    mode = mode.not_nil!
-    topic = topic.not_nil!
-    challenge = challenge.not_nil!
-  end
-
-  case verify_token
-  when .starts_with? "v1"
-    _, time, nonce, signature = verify_token.split(":")
-    data = "#{time}:#{nonce}"
-  when .starts_with? "v2"
-    time, signature = verify_token.split(":")
-    data = "#{time}"
-  else
-    env.response.status_code = 400
-    next
-  end
-
-  # The hub will sometimes check if we're still subscribed after delivery errors,
-  # so we reply with a 200 as long as the request hasn't expired
-  if Time.utc.to_unix - time.to_i > 432000
-    env.response.status_code = 400
-    next
-  end
-
-  if OpenSSL::HMAC.hexdigest(:sha1, HMAC_KEY, data) != signature
-    env.response.status_code = 400
-    next
-  end
-
-  if ucid = HTTP::Params.parse(URI.parse(topic).query.not_nil!)["channel_id"]?
-    PG_DB.exec("UPDATE channels SET subscribed = $1 WHERE id = $2", Time.utc, ucid)
-  elsif plid = HTTP::Params.parse(URI.parse(topic).query.not_nil!)["playlist_id"]?
-    PG_DB.exec("UPDATE playlists SET subscribed = $1 WHERE id = $2", Time.utc, ucid)
-  else
-    env.response.status_code = 400
-    next
-  end
-
-  env.response.status_code = 200
-  challenge
-end
-
-post "/feed/webhook/:token" do |env|
-  locale = LOCALES[env.get("preferences").as(Preferences).locale]?
-
-  token = env.params.url["token"]
-  body = env.request.body.not_nil!.gets_to_end
-  signature = env.request.headers["X-Hub-Signature"].lchop("sha1=")
-
-  if signature != OpenSSL::HMAC.hexdigest(:sha1, HMAC_KEY, body)
-    logger.puts("#{token} : Invalid signature")
-    env.response.status_code = 200
-    next
-  end
-
-  spawn do
-    rss = XML.parse_html(body)
-    rss.xpath_nodes("//feed/entry").each do |entry|
-      id = entry.xpath_node("videoid").not_nil!.content
-      author = entry.xpath_node("author/name").not_nil!.content
-      published = Time.parse_rfc3339(entry.xpath_node("published").not_nil!.content)
-      updated = Time.parse_rfc3339(entry.xpath_node("updated").not_nil!.content)
-
-      video = get_video(id, PG_DB, force_refresh: true)
-
-      # Deliver notifications to `/api/v1/auth/notifications`
-      payload = {
-        "topic"     => video.ucid,
-        "videoId"   => video.id,
-        "published" => published.to_unix,
-      }.to_json
-      PG_DB.exec("NOTIFY notifications, E'#{payload}'")
-
-      video = ChannelVideo.new(
-        id: id,
-        title: video.title,
-        published: published,
-        updated: updated,
-        ucid: video.ucid,
-        author: author,
-        length_seconds: video.length_seconds,
-        live_now: video.live_now,
-        premiere_timestamp: video.premiere_timestamp,
-        views: video.views,
-      )
-
-      emails = PG_DB.query_all("UPDATE users SET notifications = notifications || $1 \
-        WHERE updated < $2 AND $3 = ANY(subscriptions) AND $1 <> ALL(notifications) RETURNING email",
-        video.id, video.published, video.ucid, as: String)
-
-      video_array = video.to_a
-      args = arg_array(video_array)
-
-      PG_DB.exec("INSERT INTO channel_videos VALUES (#{args}) \
-        ON CONFLICT (id) DO UPDATE SET title = $2, published = $3, \
-        updated = $4, ucid = $5, author = $6, length_seconds = $7, \
-        live_now = $8, premiere_timestamp = $9, views = $10", args: video_array)
-
-      # Update all users affected by insert
-      if emails.empty?
-        values = "'{}'"
-      else
-        values = "VALUES #{emails.map { |email| %((E'#{email.gsub({'\'' => "\\'", '\\' => "\\\\"})}')) }.join(",")}"
-      end
-
-      PG_DB.exec("UPDATE users SET feed_needs_update = true WHERE email = ANY(#{values})")
-    end
-  end
-
-  env.response.status_code = 200
-  next
-end
-
-# Channels
-
-{"/channel/:ucid/live", "/user/:user/live", "/c/:user/live"}.each do |route|
-  get route do |env|
-    locale = LOCALES[env.get("preferences").as(Preferences).locale]?
-
-    # Appears to be a bug in routing, having several routes configured
-    # as `/a/:a`, `/b/:a`, `/c/:a` results in 404
-    value = env.request.resource.split("/")[2]
-    body = ""
-    {"channel", "user", "c"}.each do |type|
-      response = YT_POOL.client &.get("/#{type}/#{value}/live?disable_polymer=1")
-      if response.status_code == 200
-        body = response.body
-      end
-    end
-
-    video_id = body.match(/'VIDEO_ID': "(?<id>[a-zA-Z0-9_-]{11})"/).try &.["id"]?
-    if video_id
-      params = [] of String
-      env.params.query.each do |k, v|
-        params << "#{k}=#{v}"
-      end
-      params = params.join("&")
-
-      url = "/watch?v=#{video_id}"
-      if !params.empty?
-        url += "&#{params}"
-      end
-
-      env.redirect url
-    else
-      env.redirect "/channel/#{value}"
-    end
-  end
-end
-
-# YouTube appears to let users set a "brand" URL that
-# is different from their username, so we convert that here
-get "/c/:user" do |env|
-  locale = LOCALES[env.get("preferences").as(Preferences).locale]?
-
-  user = env.params.url["user"]
-
-  response = YT_POOL.client &.get("/c/#{user}")
-  document = XML.parse_html(response.body)
-
-  anchor = document.xpath_node(%q(//a[contains(@class,"branded-page-header-title-link")]))
-  if !anchor
-    next env.redirect "/"
-  end
-
-  env.redirect anchor["href"]
-end
-
-# Legacy endpoint for /user/:username
-get "/profile" do |env|
-  user = env.params.query["user"]?
-  if !user
-    env.redirect "/"
-  else
-    env.redirect "/user/#{user}"
-  end
-end
-
-get "/attribution_link" do |env|
-  if query = env.params.query["u"]?
-    url = URI.parse(query).full_path
-  else
-    url = "/"
-  end
-
-  env.redirect url
-end
-
-# Page used by YouTube to provide captioning widget, since we
-# don't support it we redirect to '/'
-get "/timedtext_video" do |env|
-  env.redirect "/"
-end
-
-get "/user/:user" do |env|
-  user = env.params.url["user"]
-  env.redirect "/channel/#{user}"
-end
-
-get "/user/:user/videos" do |env|
-  user = env.params.url["user"]
-  env.redirect "/channel/#{user}/videos"
-end
-
-get "/user/:user/about" do |env|
-  user = env.params.url["user"]
-  env.redirect "/channel/#{user}"
-end
-
-get "/channel/:ucid/about" do |env|
-  ucid = env.params.url["ucid"]
-  env.redirect "/channel/#{ucid}"
-end
-
-get "/channel/:ucid" do |env|
-  locale = LOCALES[env.get("preferences").as(Preferences).locale]?
-
-  user = env.get? "user"
-  if user
-    user = user.as(User)
-    subscriptions = user.subscriptions
-  end
-  subscriptions ||= [] of String
-
-  ucid = env.params.url["ucid"]
-
-  page = env.params.query["page"]?.try &.to_i?
-  page ||= 1
-
-  continuation = env.params.query["continuation"]?
-
-  sort_by = env.params.query["sort_by"]?.try &.downcase
-
-  begin
-    channel = get_about_info(ucid, locale)
-  rescue ex : ChannelRedirect
-    next env.redirect env.request.resource.gsub(ucid, ex.channel_id)
-  rescue ex
-    error_message = ex.message
-    env.response.status_code = 500
-    next templated "error"
-  end
-
-  if channel.auto_generated
-    sort_options = {"last", "oldest", "newest"}
-    sort_by ||= "last"
-
-    items, continuation = fetch_channel_playlists(channel.ucid, channel.author, channel.auto_generated, continuation, sort_by)
-    items.uniq! do |item|
-      if item.responds_to?(:title)
-        item.title
-      elsif item.responds_to?(:author)
-        item.author
-      end
-    end
-    items = items.select { |item| item.is_a?(SearchPlaylist) }.map { |item| item.as(SearchPlaylist) }
-    items.each { |item| item.author = "" }
-  else
-    sort_options = {"newest", "oldest", "popular"}
-    sort_by ||= "newest"
-
-    items, count = get_60_videos(channel.ucid, channel.author, page, channel.auto_generated, sort_by)
-    items.select! { |item| !item.paid }
-
-    env.set "search", "channel:#{channel.ucid} "
-  end
-
-  templated "channel"
-end
-
-get "/channel/:ucid/videos" do |env|
-  locale = LOCALES[env.get("preferences").as(Preferences).locale]?
-
-  ucid = env.params.url["ucid"]
-  params = env.request.query
-
-  if !params || params.empty?
-    params = ""
-  else
-    params = "?#{params}"
-  end
-
-  env.redirect "/channel/#{ucid}#{params}"
-end
-
-get "/channel/:ucid/playlists" do |env|
-  locale = LOCALES[env.get("preferences").as(Preferences).locale]?
-
-  user = env.get? "user"
-  if user
-    user = user.as(User)
-    subscriptions = user.subscriptions
-  end
-  subscriptions ||= [] of String
-
-  ucid = env.params.url["ucid"]
-
-  continuation = env.params.query["continuation"]?
-
-  sort_by = env.params.query["sort_by"]?.try &.downcase
-  sort_by ||= "last"
-
-  begin
-    channel = get_about_info(ucid, locale)
-  rescue ex : ChannelRedirect
-    next env.redirect env.request.resource.gsub(ucid, ex.channel_id)
-  rescue ex
-    error_message = ex.message
-    env.response.status_code = 500
-    next templated "error"
-  end
-
-  if channel.auto_generated
-    next env.redirect "/channel/#{channel.ucid}"
-  end
-
-  items, continuation = fetch_channel_playlists(channel.ucid, channel.author, channel.auto_generated, continuation, sort_by)
-  items = items.select { |item| item.is_a?(SearchPlaylist) }.map { |item| item.as(SearchPlaylist) }
-  items.each { |item| item.author = "" }
-
-  env.set "search", "channel:#{channel.ucid} "
-  templated "playlists"
-end
-
-get "/channel/:ucid/community" do |env|
-  locale = LOCALES[env.get("preferences").as(Preferences).locale]?
-
-  user = env.get? "user"
-  if user
-    user = user.as(User)
-    subscriptions = user.subscriptions
-  end
-  subscriptions ||= [] of String
-
-  ucid = env.params.url["ucid"]
-
-  thin_mode = env.params.query["thin_mode"]? || env.get("preferences").as(Preferences).thin_mode
-  thin_mode = thin_mode == "true"
-
-  continuation = env.params.query["continuation"]?
-  # sort_by = env.params.query["sort_by"]?.try &.downcase
-
-  begin
-    channel = get_about_info(ucid, locale)
-  rescue ex : ChannelRedirect
-    next env.redirect env.request.resource.gsub(ucid, ex.channel_id)
-  rescue ex
-    error_message = ex.message
-    env.response.status_code = 500
-    next templated "error"
-  end
-
-  if !channel.tabs.includes? "community"
-    next env.redirect "/channel/#{channel.ucid}"
-  end
-
-  begin
-    items = JSON.parse(fetch_channel_community(ucid, continuation, locale, config, Kemal.config, "json", thin_mode))
-  rescue ex
-    env.response.status_code = 500
-    error_message = ex.message
-  end
-
-  env.set "search", "channel:#{channel.ucid} "
-  templated "community"
-end
-
-# API Endpoints
-
-get "/api/v1/stats" do |env|
-  env.response.content_type = "application/json"
-
-  if !config.statistics_enabled
-    error_message = {"error" => "Statistics are not enabled."}.to_json
-    env.response.status_code = 400
-    next error_message
-  end
-
-  if statistics["error"]?
-    env.response.status_code = 500
-    next statistics.to_json
-  end
-
-  statistics.to_json
-end
-
-# YouTube provides "storyboards", which are sprites containing x * y
-# preview thumbnails for individual scenes in a video.
-# See https://support.jwplayer.com/articles/how-to-add-preview-thumbnails
-get "/api/v1/storyboards/:id" do |env|
-  locale = LOCALES[env.get("preferences").as(Preferences).locale]?
-
-  env.response.content_type = "application/json"
-
-  id = env.params.url["id"]
-  region = env.params.query["region"]?
-
-  begin
-    video = get_video(id, PG_DB, region: region)
-  rescue ex : VideoRedirect
-    error_message = {"error" => "Video is unavailable", "videoId" => ex.video_id}.to_json
-    env.response.status_code = 302
-    env.response.headers["Location"] = env.request.resource.gsub(id, ex.video_id)
-    next error_message
-  rescue ex
-    env.response.status_code = 500
-    next
-  end
-
-  storyboards = video.storyboards
-
-  width = env.params.query["width"]?
-  height = env.params.query["height"]?
-
-  if !width && !height
-    response = JSON.build do |json|
-      json.object do
-        json.field "storyboards" do
-          generate_storyboards(json, id, storyboards, config, Kemal.config)
-        end
-      end
-    end
-
-    next response
-  end
-
-  env.response.content_type = "text/vtt"
-
-  storyboard = storyboards.select { |storyboard| width == "#{storyboard[:width]}" || height == "#{storyboard[:height]}" }
-
-  if storyboard.empty?
-    env.response.status_code = 404
-    next
-  else
-    storyboard = storyboard[0]
-  end
-
-  String.build do |str|
-    str << <<-END_VTT
-    WEBVTT
-
-
-    END_VTT
-
-    start_time = 0.milliseconds
-    end_time = storyboard[:interval].milliseconds
-
-    storyboard[:storyboard_count].times do |i|
-      host_url = make_host_url(config, Kemal.config)
-      url = storyboard[:url].gsub("$M", i).gsub("https://i9.ytimg.com", host_url)
-
-      storyboard[:storyboard_height].times do |j|
-        storyboard[:storyboard_width].times do |k|
-          str << <<-END_CUE
-          #{start_time}.000 --> #{end_time}.000
-          #{url}#xywh=#{storyboard[:width] * k},#{storyboard[:height] * j},#{storyboard[:width]},#{storyboard[:height]}
-
-
-          END_CUE
-
-          start_time += storyboard[:interval].milliseconds
-          end_time += storyboard[:interval].milliseconds
-        end
-      end
-    end
-  end
-end
-
-get "/api/v1/captions/:id" do |env|
-  locale = LOCALES[env.get("preferences").as(Preferences).locale]?
-
-  env.response.content_type = "application/json"
-
-  id = env.params.url["id"]
-  region = env.params.query["region"]?
-
-  # See https://github.com/ytdl-org/youtube-dl/blob/6ab30ff50bf6bd0585927cb73c7421bef184f87a/youtube_dl/extractor/youtube.py#L1354
-  # It is possible to use `/api/timedtext?type=list&v=#{id}` and
-  # `/api/timedtext?type=track&v=#{id}&lang=#{lang_code}` directly,
-  # but this does not provide links for auto-generated captions.
-  #
-  # In future this should be investigated as an alternative, since it does not require
-  # getting video info.
-
-  begin
-    video = get_video(id, PG_DB, region: region)
-  rescue ex : VideoRedirect
-    error_message = {"error" => "Video is unavailable", "videoId" => ex.video_id}.to_json
-    env.response.status_code = 302
-    env.response.headers["Location"] = env.request.resource.gsub(id, ex.video_id)
-    next error_message
-  rescue ex
-    env.response.status_code = 500
-    next
-  end
-
-  captions = video.captions
-
-  label = env.params.query["label"]?
-  lang = env.params.query["lang"]?
-  tlang = env.params.query["tlang"]?
-
-  if !label && !lang
-    response = JSON.build do |json|
-      json.object do
-        json.field "captions" do
-          json.array do
-            captions.each do |caption|
-              json.object do
-                json.field "label", caption.name.simpleText
-                json.field "languageCode", caption.languageCode
-                json.field "url", "/api/v1/captions/#{id}?label=#{URI.encode_www_form(caption.name.simpleText)}"
-              end
-            end
-          end
-        end
-      end
-    end
-
-    next response
-  end
-
-  env.response.content_type = "text/vtt; charset=UTF-8"
-
-  caption = captions.select { |caption| caption.name.simpleText == label }
-
-  if lang
-    caption = captions.select { |caption| caption.languageCode == lang }
-  end
-
-  if caption.empty?
-    env.response.status_code = 404
-    next
-  else
-    caption = caption[0]
-  end
-
-  url = "#{caption.baseUrl}&tlang=#{tlang}"
-
-  # Auto-generated captions often have cues that aren't aligned properly with the video,
-  # as well as some other markup that makes it cumbersome, so we try to fix that here
-  if caption.name.simpleText.includes? "auto-generated"
-    caption_xml = YT_POOL.client &.get(url).body
-    caption_xml = XML.parse(caption_xml)
-
-    webvtt = String.build do |str|
-      str << <<-END_VTT
-      WEBVTT
-      Kind: captions
-      Language: #{tlang || caption.languageCode}
-
-
-      END_VTT
-
-      caption_nodes = caption_xml.xpath_nodes("//transcript/text")
-      caption_nodes.each_with_index do |node, i|
-        start_time = node["start"].to_f.seconds
-        duration = node["dur"]?.try &.to_f.seconds
-        duration ||= start_time
-
-        if caption_nodes.size > i + 1
-          end_time = caption_nodes[i + 1]["start"].to_f.seconds
-        else
-          end_time = start_time + duration
-        end
-
-        start_time = "#{start_time.hours.to_s.rjust(2, '0')}:#{start_time.minutes.to_s.rjust(2, '0')}:#{start_time.seconds.to_s.rjust(2, '0')}.#{start_time.milliseconds.to_s.rjust(3, '0')}"
-        end_time = "#{end_time.hours.to_s.rjust(2, '0')}:#{end_time.minutes.to_s.rjust(2, '0')}:#{end_time.seconds.to_s.rjust(2, '0')}.#{end_time.milliseconds.to_s.rjust(3, '0')}"
-
-        text = HTML.unescape(node.content)
-        text = text.gsub(/<font color="#[a-fA-F0-9]{6}">/, "")
-        text = text.gsub(/<\/font>/, "")
-        if md = text.match(/(?<name>.*) : (?<text>.*)/)
-          text = "<v #{md["name"]}>#{md["text"]}</v>"
-        end
-
-        str << <<-END_CUE
-        #{start_time} --> #{end_time}
-        #{text}
-
-
-        END_CUE
-      end
-    end
-  else
-    webvtt = YT_POOL.client &.get("#{url}&format=vtt").body
-  end
-
-  if title = env.params.query["title"]?
-    # https://blog.fastmail.com/2011/06/24/download-non-english-filenames/
-    env.response.headers["Content-Disposition"] = "attachment; filename=\"#{URI.encode_www_form(title)}\"; filename*=UTF-8''#{URI.encode_www_form(title)}"
-  end
-
-  webvtt
-end
-
-get "/api/v1/comments/:id" do |env|
-  locale = LOCALES[env.get("preferences").as(Preferences).locale]?
-  region = env.params.query["region"]?
-
-  env.response.content_type = "application/json"
-
-  id = env.params.url["id"]
-
-  source = env.params.query["source"]?
-  source ||= "youtube"
-
-  thin_mode = env.params.query["thin_mode"]?
-  thin_mode = thin_mode == "true"
-
-  format = env.params.query["format"]?
-  format ||= "json"
-
-  continuation = env.params.query["continuation"]?
-  sort_by = env.params.query["sort_by"]?.try &.downcase
-
-  if source == "youtube"
-    sort_by ||= "top"
-
-    begin
-      comments = fetch_youtube_comments(id, PG_DB, continuation, format, locale, thin_mode, region, sort_by: sort_by)
-    rescue ex
-      error_message = {"error" => ex.message}.to_json
-      env.response.status_code = 500
-      next error_message
-    end
-
-    next comments
-  elsif source == "reddit"
-    sort_by ||= "confidence"
-
-    begin
-      comments, reddit_thread = fetch_reddit_comments(id, sort_by: sort_by)
-      content_html = template_reddit_comments(comments, locale)
-
-      content_html = fill_links(content_html, "https", "www.reddit.com")
-      content_html = replace_links(content_html)
-    rescue ex
-      comments = nil
-      reddit_thread = nil
-      content_html = ""
-    end
-
-    if !reddit_thread || !comments
-      env.response.status_code = 404
-      next
-    end
-
-    if format == "json"
-      reddit_thread = JSON.parse(reddit_thread.to_json).as_h
-      reddit_thread["comments"] = JSON.parse(comments.to_json)
-
-      next reddit_thread.to_json
-    else
-      response = {
-        "title"       => reddit_thread.title,
-        "permalink"   => reddit_thread.permalink,
-        "contentHtml" => content_html,
-      }
-
-      next response.to_json
-    end
-  end
-end
-
-get "/api/v1/insights/:id" do |env|
-  locale = LOCALES[env.get("preferences").as(Preferences).locale]?
-
-  id = env.params.url["id"]
-  env.response.content_type = "application/json"
-
-  error_message = {"error" => "YouTube has removed publicly available analytics."}.to_json
-  env.response.status_code = 410
-  error_message
-end
-
-get "/api/v1/annotations/:id" do |env|
-  locale = LOCALES[env.get("preferences").as(Preferences).locale]?
-
-  env.response.content_type = "text/xml"
-
-  id = env.params.url["id"]
-  source = env.params.query["source"]?
-  source ||= "archive"
-
-  if !id.match(/[a-zA-Z0-9_-]{11}/)
-    env.response.status_code = 400
-    next
-  end
-
-  annotations = ""
-
-  case source
-  when "archive"
-    if CONFIG.cache_annotations && (cached_annotation = PG_DB.query_one?("SELECT * FROM annotations WHERE id = $1", id, as: Annotation))
-      annotations = cached_annotation.annotations
-    else
-      index = CHARS_SAFE.index(id[0]).not_nil!.to_s.rjust(2, '0')
-
-      # IA doesn't handle leading hyphens,
-      # so we use https://archive.org/details/youtubeannotations_64
-      if index == "62"
-        index = "64"
-        id = id.sub(/^-/, 'A')
-      end
-
-      file = URI.encode_www_form("#{id[0, 3]}/#{id}.xml")
-
-      client = make_client(ARCHIVE_URL)
-      location = client.get("/download/youtubeannotations_#{index}/#{id[0, 2]}.tar/#{file}")
-
-      if !location.headers["Location"]?
-        env.response.status_code = location.status_code
-      end
-
-      response = make_client(URI.parse(location.headers["Location"])).get(location.headers["Location"])
-
-      if response.body.empty?
-        env.response.status_code = 404
-        next
-      end
-
-      if response.status_code != 200
-        env.response.status_code = response.status_code
-        next
-      end
-
-      annotations = response.body
-
-      cache_annotation(PG_DB, id, annotations)
-    end
-  when "youtube"
-    response = YT_POOL.client &.get("/annotations_invideo?video_id=#{id}")
-
-    if response.status_code != 200
-      env.response.status_code = response.status_code
-      next
-    end
-
-    annotations = response.body
-  end
-
-  etag = sha256(annotations)[0, 16]
-  if env.request.headers["If-None-Match"]?.try &.== etag
-    env.response.status_code = 304
-  else
-    env.response.headers["ETag"] = etag
-    annotations
-  end
-end
-
-get "/api/v1/videos/:id" do |env|
-  locale = LOCALES[env.get("preferences").as(Preferences).locale]?
-
-  env.response.content_type = "application/json"
-
-  id = env.params.url["id"]
-  region = env.params.query["region"]?
-
-  begin
-    video = get_video(id, PG_DB, region: region)
-  rescue ex : VideoRedirect
-    error_message = {"error" => "Video is unavailable", "videoId" => ex.video_id}.to_json
-    env.response.status_code = 302
-    env.response.headers["Location"] = env.request.resource.gsub(id, ex.video_id)
-    next error_message
-  rescue ex
-    error_message = {"error" => ex.message}.to_json
-    env.response.status_code = 500
-    next error_message
-  end
-
-  video.to_json(locale, config, Kemal.config, decrypt_function)
-end
-
-get "/api/v1/trending" do |env|
-  locale = LOCALES[env.get("preferences").as(Preferences).locale]?
-
-  env.response.content_type = "application/json"
-
-  region = env.params.query["region"]?
-  trending_type = env.params.query["type"]?
-
-  begin
-    trending, plid = fetch_trending(trending_type, region, locale)
-  rescue ex
-    error_message = {"error" => ex.message}.to_json
-    env.response.status_code = 500
-    next error_message
-  end
-
-  videos = JSON.build do |json|
-    json.array do
-      trending.each do |video|
-        video.to_json(locale, config, Kemal.config, json)
-      end
-    end
-  end
-
-  videos
-end
-
-get "/api/v1/popular" do |env|
-  locale = LOCALES[env.get("preferences").as(Preferences).locale]?
-
-  env.response.content_type = "application/json"
-
-  JSON.build do |json|
-    json.array do
-      popular_videos.each do |video|
-        video.to_json(locale, config, Kemal.config, json)
-      end
-    end
-  end
-end
-
-get "/api/v1/top" do |env|
-  locale = LOCALES[env.get("preferences").as(Preferences).locale]?
-
-  env.response.content_type = "application/json"
-
-  if !config.top_enabled
-    error_message = {"error" => "Administrator has disabled this endpoint."}.to_json
-    env.response.status_code = 400
-    next error_message
-  end
-
-  JSON.build do |json|
-    json.array do
-      top_videos.each do |video|
-        # Top videos have much more information than provided below (adaptiveFormats, etc)
-        # but can be very out of date, so we only provide a subset here
-
-        json.object do
-          json.field "title", video.title
-          json.field "videoId", video.id
-          json.field "videoThumbnails" do
-            generate_thumbnails(json, video.id, config, Kemal.config)
-          end
-
-          json.field "lengthSeconds", video.length_seconds
-          json.field "viewCount", video.views
-
-          json.field "author", video.author
-          json.field "authorId", video.ucid
-          json.field "authorUrl", "/channel/#{video.ucid}"
-          json.field "published", video.published.to_unix
-          json.field "publishedText", translate(locale, "`x` ago", recode_date(video.published, locale))
-
-          json.field "description", html_to_content(video.description_html)
-          json.field "descriptionHtml", video.description_html
-        end
-      end
-    end
-  end
-end
-
-get "/api/v1/channels/:ucid" do |env|
-  locale = LOCALES[env.get("preferences").as(Preferences).locale]?
-
-  env.response.content_type = "application/json"
-
-  ucid = env.params.url["ucid"]
-  sort_by = env.params.query["sort_by"]?.try &.downcase
-  sort_by ||= "newest"
-
-  begin
-    channel = get_about_info(ucid, locale)
-  rescue ex : ChannelRedirect
-    error_message = {"error" => "Channel is unavailable", "authorId" => ex.channel_id}.to_json
-    env.response.status_code = 302
-    env.response.headers["Location"] = env.request.resource.gsub(ucid, ex.channel_id)
-    next error_message
-  rescue ex
-    error_message = {"error" => ex.message}.to_json
-    env.response.status_code = 500
-    next error_message
-  end
-
-  page = 1
-  if channel.auto_generated
-    videos = [] of SearchVideo
-    count = 0
-  else
->>>>>>> 3fea1976
     begin
       videos, count = get_60_videos(channel.ucid, channel.author, page, channel.auto_generated, sort_by)
     rescue ex
