# "Invidious" (which is an alternative front-end to YouTube)
# Copyright (C) 2019  Omar Roth
#
# This program is free software: you can redistribute it and/or modify
# it under the terms of the GNU Affero General Public License as published
# by the Free Software Foundation, either version 3 of the License, or
# (at your option) any later version.
#
# This program is distributed in the hope that it will be useful,
# but WITHOUT ANY WARRANTY; without even the implied warranty of
# MERCHANTABILITY or FITNESS FOR A PARTICULAR PURPOSE.  See the
# GNU Affero General Public License for more details.
#
# You should have received a copy of the GNU Affero General Public License
# along with this program.  If not, see <http://www.gnu.org/licenses/>.

require "digest/md5"
require "file_utils"
require "kemal"
require "openssl/hmac"
require "option_parser"
require "pg"
require "sqlite3"
require "xml"
require "yaml"
require "zip"
require "protodec/utils"
require "./invidious/helpers/*"
require "./invidious/*"

CONFIG   = Config.from_yaml(File.read("config/config.yml"))
HMAC_KEY = CONFIG.hmac_key || Random::Secure.hex(32)

ARCHIVE_URL     = URI.parse("https://archive.org")
LOGIN_URL       = URI.parse("https://accounts.google.com")
PUBSUB_URL      = URI.parse("https://pubsubhubbub.appspot.com")
REDDIT_URL      = URI.parse("https://www.reddit.com")
TEXTCAPTCHA_URL = URI.parse("http://textcaptcha.com")
YT_URL          = URI.parse("https://www.youtube.com")
YT_IMG_URL      = URI.parse("https://i.ytimg.com")

CHARS_SAFE         = "ABCDEFGHIJKLMNOPQRSTUVWXYZabcdefghijklmnopqrstuvwxyz0123456789-_"
TEST_IDS           = {"AgbeGFYluEA", "BaW_jenozKc", "a9LDPn-MO4I", "ddFvjfvPnqk", "iqKdEhx-dD4"}
MAX_ITEMS_PER_PAGE = 1500

REQUEST_HEADERS_WHITELIST  = {"accept", "accept-encoding", "cache-control", "content-length", "if-none-match", "range"}
RESPONSE_HEADERS_BLACKLIST = {"access-control-allow-origin", "alt-svc", "server"}
HTTP_CHUNK_SIZE            = 10485760 # ~10MB

CURRENT_BRANCH  = {{ "#{`git branch | sed -n '/\* /s///p'`.strip}" }}
CURRENT_COMMIT  = {{ "#{`git rev-list HEAD --max-count=1 --abbrev-commit`.strip}" }}
CURRENT_VERSION = {{ "#{`git describe --tags --abbrev=0`.strip}" }}

# This is used to determine the `?v=` on the end of file URLs (for cache busting). We
# only need to expire modified assets, so we can use this to find the last commit that changes
# any assets
ASSET_COMMIT = {{ "#{`git rev-list HEAD --max-count=1 --abbrev-commit -- assets`.strip}" }}

SOFTWARE = {
  "name"    => "invidious",
  "version" => "#{CURRENT_VERSION}-#{CURRENT_COMMIT}",
  "branch"  => "#{CURRENT_BRANCH}",
}

LOCALES = {
  "ar"    => load_locale("ar"),
  "de"    => load_locale("de"),
  "el"    => load_locale("el"),
  "en-US" => load_locale("en-US"),
  "eo"    => load_locale("eo"),
  "es"    => load_locale("es"),
  "eu"    => load_locale("eu"),
  "fr"    => load_locale("fr"),
  "is"    => load_locale("is"),
  "it"    => load_locale("it"),
  "ja"    => load_locale("ja"),
  "nb_NO" => load_locale("nb_NO"),
  "nl"    => load_locale("nl"),
  "pl"    => load_locale("pl"),
  "ru"    => load_locale("ru"),
  "tr"    => load_locale("tr"),
  "uk"    => load_locale("uk"),
  "zh-CN" => load_locale("zh-CN"),
  "zh-TW" => load_locale("zh-TW"),
}

YT_POOL     = QUICPool.new(YT_URL, capacity: CONFIG.pool_size, timeout: 0.05)
YT_IMG_POOL = QUICPool.new(YT_IMG_URL, capacity: CONFIG.pool_size, timeout: 0.05)

config = CONFIG
logger = Invidious::LogHandler.new

Kemal.config.extra_options do |parser|
  parser.banner = "Usage: invidious [arguments]"
  parser.on("-c THREADS", "--channel-threads=THREADS", "Number of threads for refreshing channels (default: #{config.channel_threads})") do |number|
    begin
      config.channel_threads = number.to_i
    rescue ex
      puts "THREADS must be integer"
      exit
    end
  end
  parser.on("-f THREADS", "--feed-threads=THREADS", "Number of threads for refreshing feeds (default: #{config.feed_threads})") do |number|
    begin
      config.feed_threads = number.to_i
    rescue ex
      puts "THREADS must be integer"
      exit
    end
  end
  parser.on("-o OUTPUT", "--output=OUTPUT", "Redirect output (default: STDOUT)") do |output|
    FileUtils.mkdir_p(File.dirname(output))
    logger = Invidious::LogHandler.new(File.open(output, mode: "a"))
  end
  parser.on("-v", "--version", "Print version") do |output|
    puts SOFTWARE.to_pretty_json
    exit
  end
end

Kemal::CLI.new ARGV

statistics = {
  "version"  => "2.0",
  "software" => SOFTWARE,
}

decrypt_function = [] of {name: String, value: Int32}
spawn do
  update_decrypt_function do |function|
    decrypt_function = function
  end
end

if CONFIG.captcha_key
  spawn do
    bypass_captcha(CONFIG.captcha_key, logger) do |cookies|
      cookies.each do |cookie|
        config.cookies << cookie
      end

      # Persist cookies between runs
      CONFIG.cookies = config.cookies
      File.write("config/config.yml", config.to_yaml)
    end
  end
end

before_all do |env|
  env.response.headers["X-XSS-Protection"] = "1; mode=block;"
  env.response.headers["X-Content-Type-Options"] = "nosniff"

  preferences = CONFIG.default_user_preferences.dup

  locale = env.params.query["hl"]?
  locale ||= "en-US"

  preferences.locale = locale

  env.set "preferences", preferences
end

# API Endpoints

get "/api/v1/stats" do |env|
  env.response.content_type = "application/json"

  if !config.statistics_enabled
    error_message = {"error" => "Statistics are not enabled."}.to_json
    env.response.status_code = 400
    next error_message
  end

  if statistics["error"]?
    env.response.status_code = 500
    next statistics.to_json
  end

  statistics.to_json
end

# YouTube provides "storyboards", which are sprites containing x * y
# preview thumbnails for individual scenes in a video.
# See https://support.jwplayer.com/articles/how-to-add-preview-thumbnails
get "/api/v1/storyboards/:id" do |env|
  locale = LOCALES[env.get("preferences").as(Preferences).locale]?

  env.response.content_type = "application/json"

  id = env.params.url["id"]
  region = env.params.query["region"]?

  begin
    video = fetch_video(id, region: region)
  rescue ex : VideoRedirect
    error_message = {"error" => "Video is unavailable", "videoId" => ex.video_id}.to_json
    env.response.status_code = 302
    env.response.headers["Location"] = env.request.resource.gsub(id, ex.video_id)
    next error_message
  rescue ex
    env.response.status_code = 500
    next
  end

  storyboards = video.storyboards

  width = env.params.query["width"]?
  height = env.params.query["height"]?

  if !width && !height
    response = JSON.build do |json|
      json.object do
        json.field "storyboards" do
          generate_storyboards(json, id, storyboards, config, Kemal.config)
        end
      end
    end

    next response
  end

  env.response.content_type = "text/vtt"

  storyboard = storyboards.select { |storyboard| width == "#{storyboard[:width]}" || height == "#{storyboard[:height]}" }

  if storyboard.empty?
    env.response.status_code = 404
    next
  else
    storyboard = storyboard[0]
  end

  String.build do |str|
    str << <<-END_VTT
    WEBVTT


    END_VTT

    start_time = 0.milliseconds
    end_time = storyboard[:interval].milliseconds

    storyboard[:storyboard_count].times do |i|
      host_url = make_host_url(config, Kemal.config)
      url = storyboard[:url].gsub("$M", i).gsub("https://i9.ytimg.com", host_url)

      storyboard[:storyboard_height].times do |j|
        storyboard[:storyboard_width].times do |k|
          str << <<-END_CUE
          #{start_time}.000 --> #{end_time}.000
          #{url}#xywh=#{storyboard[:width] * k},#{storyboard[:height] * j},#{storyboard[:width]},#{storyboard[:height]}


          END_CUE

          start_time += storyboard[:interval].milliseconds
          end_time += storyboard[:interval].milliseconds
        end
      end
    end
  end
end

get "/api/v1/captions/:id" do |env|
  locale = LOCALES[env.get("preferences").as(Preferences).locale]?

  env.response.content_type = "application/json"

  id = env.params.url["id"]
  region = env.params.query["region"]?

  # See https://github.com/ytdl-org/youtube-dl/blob/6ab30ff50bf6bd0585927cb73c7421bef184f87a/youtube_dl/extractor/youtube.py#L1354
  # It is possible to use `/api/timedtext?type=list&v=#{id}` and
  # `/api/timedtext?type=track&v=#{id}&lang=#{lang_code}` directly,
  # but this does not provide links for auto-generated captions.
  #
  # In future this should be investigated as an alternative, since it does not require
  # getting video info.

  begin
    video = fetch_video(id, region: region)
  rescue ex : VideoRedirect
    error_message = {"error" => "Video is unavailable", "videoId" => ex.video_id}.to_json
    env.response.status_code = 302
    env.response.headers["Location"] = env.request.resource.gsub(id, ex.video_id)
    next error_message
  rescue ex
    env.response.status_code = 500
    next
  end

  captions = video.captions

  label = env.params.query["label"]?
  lang = env.params.query["lang"]?
  tlang = env.params.query["tlang"]?

  if !label && !lang
    response = JSON.build do |json|
      json.object do
        json.field "captions" do
          json.array do
            captions.each do |caption|
              json.object do
                json.field "label", caption.name.simpleText
                json.field "languageCode", caption.languageCode
                json.field "url", "/api/v1/captions/#{id}?label=#{URI.encode_www_form(caption.name.simpleText)}"
              end
            end
          end
        end
      end
    end

    next response
  end

  env.response.content_type = "text/vtt; charset=UTF-8"

  caption = captions.select { |caption| caption.name.simpleText == label }

  if lang
    caption = captions.select { |caption| caption.languageCode == lang }
  end

  if caption.empty?
    env.response.status_code = 404
    next
  else
    caption = caption[0]
  end

  url = "#{caption.baseUrl}&tlang=#{tlang}"

  # Auto-generated captions often have cues that aren't aligned properly with the video,
  # as well as some other markup that makes it cumbersome, so we try to fix that here
  if caption.name.simpleText.includes? "auto-generated"
    caption_xml = YT_POOL.client &.get(url).body
    caption_xml = XML.parse(caption_xml)

    webvtt = String.build do |str|
      str << <<-END_VTT
      WEBVTT
      Kind: captions
      Language: #{tlang || caption.languageCode}


      END_VTT

      caption_nodes = caption_xml.xpath_nodes("//transcript/text")
      caption_nodes.each_with_index do |node, i|
        start_time = node["start"].to_f.seconds
        duration = node["dur"]?.try &.to_f.seconds
        duration ||= start_time

        if caption_nodes.size > i + 1
          end_time = caption_nodes[i + 1]["start"].to_f.seconds
        else
          end_time = start_time + duration
        end

        start_time = "#{start_time.hours.to_s.rjust(2, '0')}:#{start_time.minutes.to_s.rjust(2, '0')}:#{start_time.seconds.to_s.rjust(2, '0')}.#{start_time.milliseconds.to_s.rjust(3, '0')}"
        end_time = "#{end_time.hours.to_s.rjust(2, '0')}:#{end_time.minutes.to_s.rjust(2, '0')}:#{end_time.seconds.to_s.rjust(2, '0')}.#{end_time.milliseconds.to_s.rjust(3, '0')}"

        text = HTML.unescape(node.content)
        text = text.gsub(/<font color="#[a-fA-F0-9]{6}">/, "")
        text = text.gsub(/<\/font>/, "")
        if md = text.match(/(?<name>.*) : (?<text>.*)/)
          text = "<v #{md["name"]}>#{md["text"]}</v>"
        end

        str << <<-END_CUE
        #{start_time} --> #{end_time}
        #{text}


        END_CUE
      end
    end
  else
    webvtt = YT_POOL.client &.get("#{url}&format=vtt").body
  end

  if title = env.params.query["title"]?
    # https://blog.fastmail.com/2011/06/24/download-non-english-filenames/
    env.response.headers["Content-Disposition"] = "attachment; filename=\"#{URI.encode_www_form(title)}\"; filename*=UTF-8''#{URI.encode_www_form(title)}"
  end

  webvtt
end

get "/api/v1/comments/:id" do |env|
  locale = LOCALES[env.get("preferences").as(Preferences).locale]?
  region = env.params.query["region"]?

  env.response.content_type = "application/json"

  id = env.params.url["id"]

  source = env.params.query["source"]?
  source ||= "youtube"

  thin_mode = env.params.query["thin_mode"]?
  thin_mode = thin_mode == "true"

  format = env.params.query["format"]?
  format ||= "json"

  continuation = env.params.query["continuation"]?
  sort_by = env.params.query["sort_by"]?.try &.downcase

  if source == "youtube"
    sort_by ||= "top"

    begin
      comments = fetch_youtube_comments(id, continuation, format, locale, thin_mode, region, sort_by: sort_by)
    rescue ex
      error_message = {"error" => ex.message}.to_json
      env.response.status_code = 500
      next error_message
    end

    next comments
  elsif source == "reddit"
    sort_by ||= "confidence"

    begin
      comments, reddit_thread = fetch_reddit_comments(id, sort_by: sort_by)
      content_html = template_reddit_comments(comments, locale)

      content_html = fill_links(content_html, "https", "www.reddit.com")
      content_html = replace_links(content_html)
    rescue ex
      comments = nil
      reddit_thread = nil
      content_html = ""
    end

    if !reddit_thread || !comments
      env.response.status_code = 404
      next
    end

    if format == "json"
      reddit_thread = JSON.parse(reddit_thread.to_json).as_h
      reddit_thread["comments"] = JSON.parse(comments.to_json)

      next reddit_thread.to_json
    else
      response = {
        "title"       => reddit_thread.title,
        "permalink"   => reddit_thread.permalink,
        "contentHtml" => content_html,
      }

      next response.to_json
    end
  end
end

get "/api/v1/insights/:id" do |env|
  locale = LOCALES[env.get("preferences").as(Preferences).locale]?

  id = env.params.url["id"]
  env.response.content_type = "application/json"

  error_message = {"error" => "YouTube has removed publicly available analytics."}.to_json
  env.response.status_code = 410
  error_message
end

get "/api/v1/annotations/:id" do |env|
  locale = LOCALES[env.get("preferences").as(Preferences).locale]?

  env.response.content_type = "text/xml"

  id = env.params.url["id"]
  source = env.params.query["source"]?
  source ||= "archive"

  if !id.match(/[a-zA-Z0-9_-]{11}/)
    env.response.status_code = 400
    next
  end

  annotations = ""

  case source
  when "archive"
    index = CHARS_SAFE.index(id[0]).not_nil!.to_s.rjust(2, '0')

    # IA doesn't handle leading hyphens,
    # so we use https://archive.org/details/youtubeannotations_64
    if index == "62"
      index = "64"
      id = id.sub(/^-/, 'A')
    end

    file = URI.encode_www_form("#{id[0, 3]}/#{id}.xml")

    client = make_client(ARCHIVE_URL)
    location = client.get("/download/youtubeannotations_#{index}/#{id[0, 2]}.tar/#{file}")

    if !location.headers["Location"]?
      env.response.status_code = location.status_code
    end

    response = make_client(URI.parse(location.headers["Location"])).get(location.headers["Location"])

    if response.body.empty?
      env.response.status_code = 404
      next
    end

    if response.status_code != 200
      env.response.status_code = response.status_code
      next
    end

    annotations = response.body
  when "youtube"
    response = YT_POOL.client &.get("/annotations_invideo?video_id=#{id}")

    if response.status_code != 200
      env.response.status_code = response.status_code
      next
    end

    annotations = response.body
  end

  etag = sha256(annotations)[0, 16]
  if env.request.headers["If-None-Match"]?.try &.== etag
    env.response.status_code = 304
  else
    env.response.headers["ETag"] = etag
    annotations
  end
end

get "/api/v1/videos/:id" do |env|
  locale = LOCALES[env.get("preferences").as(Preferences).locale]?

  env.response.content_type = "application/json"

  id = env.params.url["id"]
  region = env.params.query["region"]?

  begin
    video = fetch_video(id, region: region)
  rescue ex : VideoRedirect
    error_message = {"error" => "Video is unavailable", "videoId" => ex.video_id}.to_json
    env.response.status_code = 302
    env.response.headers["Location"] = env.request.resource.gsub(id, ex.video_id)
    next error_message
  rescue ex
    error_message = {"error" => ex.message}.to_json
    env.response.status_code = 500
    next error_message
  end

  video.to_json(locale, config, Kemal.config, decrypt_function)
end

get "/api/v1/trending" do |env|
  locale = LOCALES[env.get("preferences").as(Preferences).locale]?

  env.response.content_type = "application/json"

  region = env.params.query["region"]?
  trending_type = env.params.query["type"]?

  begin
    trending, plid = fetch_trending(trending_type, region, locale)
  rescue ex
    error_message = {"error" => ex.message}.to_json
    env.response.status_code = 500
    next error_message
  end

  videos = JSON.build do |json|
    json.array do
      trending.each do |video|
        video.to_json(locale, config, Kemal.config, json)
      end
    end
  end

  videos
end

get "/api/v1/channels/:ucid" do |env|
  locale = LOCALES[env.get("preferences").as(Preferences).locale]?

  env.response.content_type = "application/json"

  ucid = env.params.url["ucid"]
  sort_by = env.params.query["sort_by"]?.try &.downcase
  sort_by ||= "newest"

  begin
    channel = get_about_info(ucid, locale)
  rescue ex : ChannelRedirect
    error_message = {"error" => "Channel is unavailable", "authorId" => ex.channel_id}.to_json
    env.response.status_code = 302
    env.response.headers["Location"] = env.request.resource.gsub(ucid, ex.channel_id)
    next error_message
  rescue ex
    error_message = {"error" => ex.message}.to_json
    env.response.status_code = 500
    next error_message
  end

  page = 1
  if channel.auto_generated
    videos = [] of SearchVideo
    count = 0
  else
    begin
      videos, count = get_60_videos(channel.ucid, channel.author, page, channel.auto_generated, sort_by)
    rescue ex
      error_message = {"error" => ex.message}.to_json
      env.response.status_code = 500
      next error_message
    end
  end

  JSON.build do |json|
    # TODO: Refactor into `to_json` for InvidiousChannel
    json.object do
      json.field "author", channel.author
      json.field "authorId", channel.ucid
      json.field "authorUrl", channel.author_url

      json.field "authorBanners" do
        json.array do
          if channel.banner
            qualities = {
              {width: 2560, height: 424},
              {width: 2120, height: 351},
              {width: 1060, height: 175},
            }
            qualities.each do |quality|
              json.object do
                json.field "url", channel.banner.not_nil!.gsub("=w1060-", "=w#{quality[:width]}-")
                json.field "width", quality[:width]
                json.field "height", quality[:height]
              end
            end

            json.object do
              json.field "url", channel.banner.not_nil!.split("=w1060-")[0]
              json.field "width", 512
              json.field "height", 288
            end
          end
        end
      end

      json.field "authorThumbnails" do
        json.array do
          qualities = {32, 48, 76, 100, 176, 512}

          qualities.each do |quality|
            json.object do
              json.field "url", channel.author_thumbnail.gsub(/=\d+/, "=s#{quality}")
              json.field "width", quality
              json.field "height", quality
            end
          end
        end
      end

      json.field "subCount", channel.sub_count
      json.field "totalViews", channel.total_views
      json.field "joined", channel.joined.to_unix
      json.field "paid", channel.paid

      json.field "autoGenerated", channel.auto_generated
      json.field "isFamilyFriendly", channel.is_family_friendly
      json.field "description", html_to_content(channel.description_html)
      json.field "descriptionHtml", channel.description_html

      json.field "allowedRegions", channel.allowed_regions

      json.field "latestVideos" do
        json.array do
          videos.each do |video|
            video.to_json(locale, config, Kemal.config, json)
          end
        end
      end

      json.field "relatedChannels" do
        json.array do
          channel.related_channels.each do |related_channel|
            json.object do
              json.field "author", related_channel.author
              json.field "authorId", related_channel.ucid
              json.field "authorUrl", related_channel.author_url
<<<<<<< HEAD
=======

              json.field "authorThumbnails" do
                json.array do
                  qualities = {32, 48, 76, 100, 176, 512}

                  qualities.each do |quality|
                    json.object do
                      json.field "url", related_channel.author_thumbnail.gsub(/=\d+/, "=s#{quality}")
                      json.field "width", quality
                      json.field "height", quality
                    end
                  end
                end
              end
            end
          end
        end
      end
    end
  end
end

{"/api/v1/channels/:ucid/videos", "/api/v1/channels/videos/:ucid"}.each do |route|
  get route do |env|
    locale = LOCALES[env.get("preferences").as(Preferences).locale]?

    env.response.content_type = "application/json"

    ucid = env.params.url["ucid"]
    page = env.params.query["page"]?.try &.to_i?
    page ||= 1
    sort_by = env.params.query["sort"]?.try &.downcase
    sort_by ||= env.params.query["sort_by"]?.try &.downcase
    sort_by ||= "newest"

    begin
      channel = get_about_info(ucid, locale)
    rescue ex : ChannelRedirect
      error_message = {"error" => "Channel is unavailable", "authorId" => ex.channel_id}.to_json
      env.response.status_code = 302
      env.response.headers["Location"] = env.request.resource.gsub(ucid, ex.channel_id)
      next error_message
    rescue ex
      error_message = {"error" => ex.message}.to_json
      env.response.status_code = 500
      next error_message
    end

    begin
      videos, count = get_60_videos(channel.ucid, channel.author, page, channel.auto_generated, sort_by)
    rescue ex
      error_message = {"error" => ex.message}.to_json
      env.response.status_code = 500
      next error_message
    end

    JSON.build do |json|
      json.array do
        videos.each do |video|
          video.to_json(locale, config, Kemal.config, json)
        end
      end
    end
  end
end

{"/api/v1/channels/:ucid/latest", "/api/v1/channels/latest/:ucid"}.each do |route|
  get route do |env|
    locale = LOCALES[env.get("preferences").as(Preferences).locale]?

    env.response.content_type = "application/json"

    ucid = env.params.url["ucid"]

    begin
      videos = get_latest_videos(ucid)
    rescue ex
      error_message = {"error" => ex.message}.to_json
      env.response.status_code = 500
      next error_message
    end

    JSON.build do |json|
      json.array do
        videos.each do |video|
          video.to_json(locale, config, Kemal.config, json)
        end
      end
    end
  end
end

{"/api/v1/channels/:ucid/playlists", "/api/v1/channels/playlists/:ucid"}.each do |route|
  get route do |env|
    locale = LOCALES[env.get("preferences").as(Preferences).locale]?

    env.response.content_type = "application/json"

    ucid = env.params.url["ucid"]
    continuation = env.params.query["continuation"]?
    sort_by = env.params.query["sort"]?.try &.downcase
    sort_by ||= env.params.query["sort_by"]?.try &.downcase
    sort_by ||= "last"

    begin
      channel = get_about_info(ucid, locale)
    rescue ex : ChannelRedirect
      error_message = {"error" => "Channel is unavailable", "authorId" => ex.channel_id}.to_json
      env.response.status_code = 302
      env.response.headers["Location"] = env.request.resource.gsub(ucid, ex.channel_id)
      next error_message
    rescue ex
      error_message = {"error" => ex.message}.to_json
      env.response.status_code = 500
      next error_message
    end

    items, continuation = fetch_channel_playlists(channel.ucid, channel.author, channel.auto_generated, continuation, sort_by)

    JSON.build do |json|
      json.object do
        json.field "playlists" do
          json.array do
            items.each do |item|
              if item.is_a?(SearchPlaylist)
                item.to_json(locale, config, Kemal.config, json)
              end
            end
          end
        end

        json.field "continuation", continuation
      end
    end
  end
end

{"/api/v1/channels/:ucid/comments", "/api/v1/channels/comments/:ucid"}.each do |route|
  get route do |env|
    locale = LOCALES[env.get("preferences").as(Preferences).locale]?

    env.response.content_type = "application/json"

    ucid = env.params.url["ucid"]

    thin_mode = env.params.query["thin_mode"]?
    thin_mode = thin_mode == "true"

    format = env.params.query["format"]?
    format ||= "json"

    continuation = env.params.query["continuation"]?
    # sort_by = env.params.query["sort_by"]?.try &.downcase

    begin
      fetch_channel_community(ucid, continuation, locale, config, Kemal.config, format, thin_mode)
    rescue ex
      env.response.status_code = 400
      error_message = {"error" => ex.message}.to_json
      next error_message
    end
  end
end

get "/api/v1/channels/search/:ucid" do |env|
  locale = LOCALES[env.get("preferences").as(Preferences).locale]?

  env.response.content_type = "application/json"

  ucid = env.params.url["ucid"]

  query = env.params.query["q"]?
  query ||= ""

  page = env.params.query["page"]?.try &.to_i?
  page ||= 1

  count, search_results = channel_search(query, page, ucid)
  JSON.build do |json|
    json.array do
      search_results.each do |item|
        item.to_json(locale, config, Kemal.config, json)
      end
    end
  end
end

get "/api/v1/search" do |env|
  locale = LOCALES[env.get("preferences").as(Preferences).locale]?
  region = env.params.query["region"]?

  env.response.content_type = "application/json"

  query = env.params.query["q"]?
  query ||= ""

  page = env.params.query["page"]?.try &.to_i?
  page ||= 1

  sort_by = env.params.query["sort_by"]?.try &.downcase
  sort_by ||= "relevance"

  date = env.params.query["date"]?.try &.downcase
  date ||= ""

  duration = env.params.query["duration"]?.try &.downcase
  duration ||= ""

  features = env.params.query["features"]?.try &.split(",").map { |feature| feature.downcase }
  features ||= [] of String

  content_type = env.params.query["type"]?.try &.downcase
  content_type ||= "video"

  begin
    search_params = produce_search_params(sort_by, date, content_type, duration, features)
  rescue ex
    env.response.status_code = 400
    error_message = {"error" => ex.message}.to_json
    next error_message
  end

  count, search_results = search(query, page, search_params, region).as(Tuple)
  JSON.build do |json|
    json.array do
      search_results.each do |item|
        item.to_json(locale, config, Kemal.config, json)
      end
    end
  end
end

get "/api/v1/search/suggestions" do |env|
  locale = LOCALES[env.get("preferences").as(Preferences).locale]?
  region = env.params.query["region"]?

  env.response.content_type = "application/json"

  query = env.params.query["q"]?
  query ||= ""

  begin
    client = QUIC::Client.new("suggestqueries.google.com")
    client.family = CONFIG.force_resolve || Socket::Family::INET
    client.family = Socket::Family::INET if client.family == Socket::Family::UNSPEC
    response = client.get("/complete/search?hl=en&gl=#{region}&client=youtube&ds=yt&q=#{URI.encode_www_form(query)}&callback=suggestCallback").body
>>>>>>> 04d56420

              json.field "authorThumbnails" do
                json.array do
                  qualities = {32, 48, 76, 100, 176, 512}

                  qualities.each do |quality|
                    json.object do
                      json.field "url", related_channel.author_thumbnail.gsub(/=\d+/, "=s#{quality}")
                      json.field "width", quality
                      json.field "height", quality
                    end
                  end
                end
              end
            end
          end
        end
      end
    end
  end
end

{"/api/v1/channels/:ucid/videos", "/api/v1/channels/videos/:ucid"}.each do |route|
  get route do |env|
    locale = LOCALES[env.get("preferences").as(Preferences).locale]?

    env.response.content_type = "application/json"

    ucid = env.params.url["ucid"]
    page = env.params.query["page"]?.try &.to_i?
    page ||= 1
    sort_by = env.params.query["sort"]?.try &.downcase
    sort_by ||= env.params.query["sort_by"]?.try &.downcase
    sort_by ||= "newest"

    begin
      channel = get_about_info(ucid, locale)
    rescue ex : ChannelRedirect
      error_message = {"error" => "Channel is unavailable", "authorId" => ex.channel_id}.to_json
      env.response.status_code = 302
      env.response.headers["Location"] = env.request.resource.gsub(ucid, ex.channel_id)
      next error_message
    rescue ex
      error_message = {"error" => ex.message}.to_json
      env.response.status_code = 500
      next error_message
    end

    begin
      videos, count = get_60_videos(channel.ucid, channel.author, page, channel.auto_generated, sort_by)
    rescue ex
      error_message = {"error" => ex.message}.to_json
      env.response.status_code = 500
      next error_message
    end

    JSON.build do |json|
      json.array do
        videos.each do |video|
          video.to_json(locale, config, Kemal.config, json)
        end
      end
    end
  end
end

{"/api/v1/channels/:ucid/latest", "/api/v1/channels/latest/:ucid"}.each do |route|
  get route do |env|
    locale = LOCALES[env.get("preferences").as(Preferences).locale]?

    env.response.content_type = "application/json"

    ucid = env.params.url["ucid"]

    begin
      videos = get_latest_videos(ucid)
    rescue ex
      error_message = {"error" => ex.message}.to_json
      env.response.status_code = 500
      next error_message
    end

    JSON.build do |json|
      json.array do
        videos.each do |video|
          video.to_json(locale, config, Kemal.config, json)
        end
      end
    end
  end
end

{"/api/v1/channels/:ucid/playlists", "/api/v1/channels/playlists/:ucid"}.each do |route|
  get route do |env|
    locale = LOCALES[env.get("preferences").as(Preferences).locale]?

    env.response.content_type = "application/json"

    ucid = env.params.url["ucid"]
    continuation = env.params.query["continuation"]?
    sort_by = env.params.query["sort"]?.try &.downcase
    sort_by ||= env.params.query["sort_by"]?.try &.downcase
    sort_by ||= "last"

    begin
      channel = get_about_info(ucid, locale)
    rescue ex : ChannelRedirect
      error_message = {"error" => "Channel is unavailable", "authorId" => ex.channel_id}.to_json
      env.response.status_code = 302
      env.response.headers["Location"] = env.request.resource.gsub(ucid, ex.channel_id)
      next error_message
    rescue ex
      error_message = {"error" => ex.message}.to_json
      env.response.status_code = 500
      next error_message
    end

    items, continuation = fetch_channel_playlists(channel.ucid, channel.author, channel.auto_generated, continuation, sort_by)

    JSON.build do |json|
      json.object do
        json.field "playlists" do
          json.array do
            items.each do |item|
              if item.is_a?(SearchPlaylist)
                item.to_json(locale, config, Kemal.config, json)
              end
            end
          end
        end

        json.field "continuation", continuation
      end
    end
  end
end

{"/api/v1/channels/:ucid/comments", "/api/v1/channels/comments/:ucid"}.each do |route|
  get route do |env|
    locale = LOCALES[env.get("preferences").as(Preferences).locale]?

    env.response.content_type = "application/json"

    ucid = env.params.url["ucid"]

    thin_mode = env.params.query["thin_mode"]?
    thin_mode = thin_mode == "true"

    format = env.params.query["format"]?
    format ||= "json"

    continuation = env.params.query["continuation"]?
    # sort_by = env.params.query["sort_by"]?.try &.downcase

    begin
      fetch_channel_community(ucid, continuation, locale, config, Kemal.config, format, thin_mode)
    rescue ex
      env.response.status_code = 400
      error_message = {"error" => ex.message}.to_json
      next error_message
    end
  end
end

get "/api/v1/channels/search/:ucid" do |env|
  locale = LOCALES[env.get("preferences").as(Preferences).locale]?

  env.response.content_type = "application/json"

  ucid = env.params.url["ucid"]

  query = env.params.query["q"]?
  query ||= ""

  page = env.params.query["page"]?.try &.to_i?
  page ||= 1

  count, search_results = channel_search(query, page, ucid)
  JSON.build do |json|
    json.array do
      search_results.each do |item|
        item.to_json(locale, config, Kemal.config, json)
      end
    end
  end
end

get "/api/v1/search" do |env|
  locale = LOCALES[env.get("preferences").as(Preferences).locale]?
  region = env.params.query["region"]?

  env.response.content_type = "application/json"

  query = env.params.query["q"]?
  query ||= ""

  page = env.params.query["page"]?.try &.to_i?
  page ||= 1

  sort_by = env.params.query["sort_by"]?.try &.downcase
  sort_by ||= "relevance"

  date = env.params.query["date"]?.try &.downcase
  date ||= ""

  duration = env.params.query["duration"]?.try &.downcase
  duration ||= ""

  features = env.params.query["features"]?.try &.split(",").map { |feature| feature.downcase }
  features ||= [] of String

  content_type = env.params.query["type"]?.try &.downcase
  content_type ||= "video"

  begin
    search_params = produce_search_params(sort_by, date, content_type, duration, features)
  rescue ex
    env.response.status_code = 400
    error_message = {"error" => ex.message}.to_json
    next error_message
  end

  count, search_results = search(query, page, search_params, region).as(Tuple)
  JSON.build do |json|
    json.array do
      search_results.each do |item|
        item.to_json(locale, config, Kemal.config, json)
      end
    end
  end
end

get "/api/v1/search/suggestions" do |env|
  locale = LOCALES[env.get("preferences").as(Preferences).locale]?
  region = env.params.query["region"]?

  env.response.content_type = "application/json"

  query = env.params.query["q"]?
  query ||= ""

  begin
    response = QUIC::Client.get(
      "https://suggestqueries.google.com/complete/search?hl=en&gl=#{region}&client=youtube&ds=yt&q=#{URI.encode_www_form(query)}&callback=suggestCallback"
    ).body

    body = response[35..-2]
    body = JSON.parse(body).as_a
    suggestions = body[1].as_a[0..-2]

    JSON.build do |json|
      json.object do
        json.field "query", body[0].as_s
        json.field "suggestions" do
          json.array do
            suggestions.each do |suggestion|
              json.string suggestion[0].as_s
            end
          end
        end
      end
    end
  rescue ex
    env.response.status_code = 500
    error_message = {"error" => ex.message}.to_json
    next error_message
  end
end

get "/api/v1/playlists/:plid" do |env|
  locale = LOCALES[env.get("preferences").as(Preferences).locale]?

  env.response.content_type = "application/json"
  plid = env.params.url["plid"]

  offset = env.params.query["index"]?.try &.to_i?
  offset ||= env.params.query["page"]?.try &.to_i?.try { |page| (page - 1) * 100 }
  offset ||= 0

  continuation = env.params.query["continuation"]?

  format = env.params.query["format"]?
  format ||= "json"

  if plid.starts_with? "RD"
    next env.redirect "/api/v1/mixes/#{plid}"
  end

  begin
    playlist = fetch_playlist(plid, locale)
  rescue ex
    env.response.status_code = 404
    error_message = {"error" => "Playlist does not exist."}.to_json
    next error_message
  end

  user = env.get?("user").try &.as(User)
  if !playlist || playlist.privacy.private? && playlist.author != user.try &.email
    env.response.status_code = 404
    error_message = {"error" => "Playlist does not exist."}.to_json
    next error_message
  end

  response = playlist.to_json(offset, locale, config, Kemal.config, continuation: continuation)

  if format == "html"
    response = JSON.parse(response)
    playlist_html = template_playlist(response)
    index, next_video = response["videos"].as_a.skip(1).select { |video| !video["author"].as_s.empty? }[0]?.try { |v| {v["index"], v["videoId"]} } || {nil, nil}

    response = {
      "playlistHtml" => playlist_html,
      "index"        => index,
      "nextVideo"    => next_video,
    }.to_json
  end

  response
end

get "/api/v1/mixes/:rdid" do |env|
  locale = LOCALES[env.get("preferences").as(Preferences).locale]?

  env.response.content_type = "application/json"

  rdid = env.params.url["rdid"]

  continuation = env.params.query["continuation"]?
  continuation ||= rdid.lchop("RD")[0, 11]

  format = env.params.query["format"]?
  format ||= "json"

  begin
    mix = fetch_mix(rdid, continuation, locale: locale)

    if !rdid.ends_with? continuation
      mix = fetch_mix(rdid, mix.videos[1].id)
      index = mix.videos.index(mix.videos.select { |video| video.id == continuation }[0]?)
    end

    mix.videos = mix.videos[index..-1]
  rescue ex
    error_message = {"error" => ex.message}.to_json
    env.response.status_code = 500
    next error_message
  end

  response = JSON.build do |json|
    json.object do
      json.field "title", mix.title
      json.field "mixId", mix.id

      json.field "videos" do
        json.array do
          mix.videos.each do |video|
            json.object do
              json.field "title", video.title
              json.field "videoId", video.id
              json.field "author", video.author

              json.field "authorId", video.ucid
              json.field "authorUrl", "/channel/#{video.ucid}"

              json.field "videoThumbnails" do
                json.array do
                  generate_thumbnails(json, video.id, config, Kemal.config)
                end
              end

              json.field "index", video.index
              json.field "lengthSeconds", video.length_seconds
            end
          end
        end
      end
    end
  end

  if format == "html"
    response = JSON.parse(response)
    playlist_html = template_mix(response)
    next_video = response["videos"].as_a.select { |video| !video["author"].as_s.empty? }[0]?.try &.["videoId"]

    response = {
      "playlistHtml" => playlist_html,
      "nextVideo"    => next_video,
    }.to_json
  end

  response
end

get "/api/manifest/dash/id/videoplayback" do |env|
  env.response.headers.delete("Content-Type")
  env.response.headers["Access-Control-Allow-Origin"] = "*"
  env.redirect "/videoplayback?#{env.params.query}"
end

get "/api/manifest/dash/id/videoplayback/*" do |env|
  env.response.headers.delete("Content-Type")
  env.response.headers["Access-Control-Allow-Origin"] = "*"
  env.redirect env.request.path.lchop("/api/manifest/dash/id")
end

get "/api/manifest/dash/id/:id" do |env|
  env.response.headers.add("Access-Control-Allow-Origin", "*")
  env.response.content_type = "application/dash+xml"

  local = env.params.query["local"]?.try &.== "true"
  id = env.params.url["id"]
  region = env.params.query["region"]?

  # Since some implementations create playlists based on resolution regardless of different codecs,
  # we can opt to only add a source to a representation if it has a unique height within that representation
  unique_res = env.params.query["unique_res"]? && (env.params.query["unique_res"] == "true" || env.params.query["unique_res"] == "1")

  begin
    video = fetch_video(id, region)
  rescue ex : VideoRedirect
    next env.redirect env.request.resource.gsub(id, ex.video_id)
  rescue ex
    env.response.status_code = 403
    next
  end

  if dashmpd = video.player_response["streamingData"]?.try &.["dashManifestUrl"]?.try &.as_s
    manifest = YT_POOL.client &.get(dashmpd).body

    manifest = manifest.gsub(/<BaseURL>[^<]+<\/BaseURL>/) do |baseurl|
      url = baseurl.lchop("<BaseURL>")
      url = url.rchop("</BaseURL>")

      if local
        url = URI.parse(url).full_path
      end

      "<BaseURL>#{url}</BaseURL>"
    end

    next manifest
  end

  adaptive_fmts = video.adaptive_fmts(decrypt_function)

  if local
    adaptive_fmts.each do |fmt|
      fmt["url"] = URI.parse(fmt["url"]).full_path
    end
  end

  audio_streams = video.audio_streams(adaptive_fmts)
  video_streams = video.video_streams(adaptive_fmts).sort_by { |stream| stream["fps"].to_i }.reverse

  XML.build(indent: "  ", encoding: "UTF-8") do |xml|
    xml.element("MPD", "xmlns": "urn:mpeg:dash:schema:mpd:2011",
      "profiles": "urn:mpeg:dash:profile:full:2011", minBufferTime: "PT1.5S", type: "static",
      mediaPresentationDuration: "PT#{video.length_seconds}S") do
      xml.element("Period") do
        i = 0

        {"audio/mp4", "audio/webm"}.each do |mime_type|
          mime_streams = audio_streams.select { |stream| stream["type"].starts_with? mime_type }
          if mime_streams.empty?
            next
          end

          xml.element("AdaptationSet", id: i, mimeType: mime_type, startWithSAP: 1, subsegmentAlignment: true) do
            mime_streams.each do |fmt|
              codecs = fmt["type"].split("codecs=")[1].strip('"')
              bandwidth = fmt["bitrate"].to_i * 1000
              itag = fmt["itag"]
              url = fmt["url"]

              xml.element("Representation", id: fmt["itag"], codecs: codecs, bandwidth: bandwidth) do
                xml.element("AudioChannelConfiguration", schemeIdUri: "urn:mpeg:dash:23003:3:audio_channel_configuration:2011",
                  value: "2")
                xml.element("BaseURL") { xml.text url }
                xml.element("SegmentBase", indexRange: fmt["index"]) do
                  xml.element("Initialization", range: fmt["init"])
                end
              end
            end
          end

          i += 1
        end

        {"video/mp4", "video/webm"}.each do |mime_type|
          mime_streams = video_streams.select { |stream| stream["type"].starts_with? mime_type }
          if mime_streams.empty?
            next
          end

          heights = [] of Int32
          xml.element("AdaptationSet", id: i, mimeType: mime_type, startWithSAP: 1, subsegmentAlignment: true, scanType: "progressive") do
            mime_streams.each do |fmt|
              codecs = fmt["type"].split("codecs=")[1].strip('"')
              bandwidth = fmt["bitrate"]
              itag = fmt["itag"]
              url = fmt["url"]
              width, height = fmt["size"].split("x").map { |i| i.to_i }

              # Resolutions reported by YouTube player (may not accurately reflect source)
              height = [4320, 2160, 1440, 1080, 720, 480, 360, 240, 144].sort_by { |i| (height - i).abs }[0]
              next if unique_res && heights.includes? height
              heights << height

              xml.element("Representation", id: itag, codecs: codecs, width: width, height: height,
                startWithSAP: "1", maxPlayoutRate: "1",
                bandwidth: bandwidth, frameRate: fmt["fps"]) do
                xml.element("BaseURL") { xml.text url }
                xml.element("SegmentBase", indexRange: fmt["index"]) do
                  xml.element("Initialization", range: fmt["init"])
                end
              end
            end
          end

          i += 1
        end
      end
    end
  end
end

get "/api/manifest/hls_variant/*" do |env|
  manifest = YT_POOL.client &.get(env.request.path)

  if manifest.status_code != 200
    env.response.status_code = manifest.status_code
    next
  end

  local = env.params.query["local"]?.try &.== "true"

  env.response.content_type = "application/x-mpegURL"
  env.response.headers.add("Access-Control-Allow-Origin", "*")

  host_url = make_host_url(config, Kemal.config)

  manifest = manifest.body

  if local
    manifest = manifest.gsub("https://www.youtube.com", host_url)
    manifest = manifest.gsub("index.m3u8", "index.m3u8?local=true")
  end

  manifest
end

get "/api/manifest/hls_playlist/*" do |env|
  manifest = YT_POOL.client &.get(env.request.path)

  if manifest.status_code != 200
    env.response.status_code = manifest.status_code
    next
  end

  local = env.params.query["local"]?.try &.== "true"

  env.response.content_type = "application/x-mpegURL"
  env.response.headers.add("Access-Control-Allow-Origin", "*")

  host_url = make_host_url(config, Kemal.config)

  manifest = manifest.body

  if local
    manifest = manifest.gsub(/^https:\/\/r\d---.{11}\.c\.youtube\.com[^\n]*/m) do |match|
      path = URI.parse(match).path

      path = path.lchop("/videoplayback/")
      path = path.rchop("/")

      path = path.gsub(/mime\/\w+\/\w+/) do |mimetype|
        mimetype = mimetype.split("/")
        mimetype[0] + "/" + mimetype[1] + "%2F" + mimetype[2]
      end

      path = path.split("/")

      raw_params = {} of String => Array(String)
      path.each_slice(2) do |pair|
        key, value = pair
        value = URI.decode_www_form(value)

        if raw_params[key]?
          raw_params[key] << value
        else
          raw_params[key] = [value]
        end
      end

      raw_params = HTTP::Params.new(raw_params)
      if fvip = raw_params["hls_chunk_host"].match(/r(?<fvip>\d+)---/)
        raw_params["fvip"] = fvip["fvip"]
      end

      raw_params["local"] = "true"

      "#{host_url}/videoplayback?#{raw_params}"
    end
  end

  manifest
end

# YouTube /videoplayback links expire after 6 hours,
# so we have a mechanism here to redirect to the latest version
get "/latest_version" do |env|
  if env.params.query["download_widget"]?
    download_widget = JSON.parse(env.params.query["download_widget"])

    id = download_widget["id"].as_s
    title = download_widget["title"].as_s

    if label = download_widget["label"]?
      env.redirect "/api/v1/captions/#{id}?label=#{label}&title=#{title}"
      next
    else
      itag = download_widget["itag"].as_s
      local = "true"
    end
  end

  id ||= env.params.query["id"]?
  itag ||= env.params.query["itag"]?

  region = env.params.query["region"]?

  local ||= env.params.query["local"]?
  local ||= "false"
  local = local == "true"

  if !id || !itag
    env.response.status_code = 400
    next
  end

  video = fetch_video(id, region)

  fmt_stream = video.fmt_stream(decrypt_function)
  adaptive_fmts = video.adaptive_fmts(decrypt_function)

  urls = (fmt_stream + adaptive_fmts).select { |fmt| fmt["itag"] == itag }
  if urls.empty?
    env.response.status_code = 404
    next
  elsif urls.size > 1
    env.response.status_code = 409
    next
  end

  url = urls[0]["url"]
  if local
    url = URI.parse(url).full_path.not_nil!
  end

  if title
    url += "&title=#{title}"
  end

  env.redirect url
end

options "/videoplayback" do |env|
  env.response.headers.delete("Content-Type")
  env.response.headers["Access-Control-Allow-Origin"] = "*"
  env.response.headers["Access-Control-Allow-Methods"] = "GET, OPTIONS"
  env.response.headers["Access-Control-Allow-Headers"] = "Content-Type, Range"
end

options "/videoplayback/*" do |env|
  env.response.headers.delete("Content-Type")
  env.response.headers["Access-Control-Allow-Origin"] = "*"
  env.response.headers["Access-Control-Allow-Methods"] = "GET, OPTIONS"
  env.response.headers["Access-Control-Allow-Headers"] = "Content-Type, Range"
end

options "/api/manifest/dash/id/videoplayback" do |env|
  env.response.headers.delete("Content-Type")
  env.response.headers["Access-Control-Allow-Origin"] = "*"
  env.response.headers["Access-Control-Allow-Methods"] = "GET, OPTIONS"
  env.response.headers["Access-Control-Allow-Headers"] = "Content-Type, Range"
end

options "/api/manifest/dash/id/videoplayback/*" do |env|
  env.response.headers.delete("Content-Type")
  env.response.headers["Access-Control-Allow-Origin"] = "*"
  env.response.headers["Access-Control-Allow-Methods"] = "GET, OPTIONS"
  env.response.headers["Access-Control-Allow-Headers"] = "Content-Type, Range"
end

get "/videoplayback/*" do |env|
  path = env.request.path

  path = path.lchop("/videoplayback/")
  path = path.rchop("/")

  path = path.gsub(/mime\/\w+\/\w+/) do |mimetype|
    mimetype = mimetype.split("/")
    mimetype[0] + "/" + mimetype[1] + "%2F" + mimetype[2]
  end

  path = path.split("/")

  raw_params = {} of String => Array(String)
  path.each_slice(2) do |pair|
    key, value = pair
    value = URI.decode_www_form(value)

    if raw_params[key]?
      raw_params[key] << value
    else
      raw_params[key] = [value]
    end
  end

  query_params = HTTP::Params.new(raw_params)

  env.response.headers["Access-Control-Allow-Origin"] = "*"
  env.redirect "/videoplayback?#{query_params}"
end

get "/videoplayback" do |env|
  query_params = env.params.query

  fvip = query_params["fvip"]? || "3"
  mns = query_params["mn"]?.try &.split(",")
  mns ||= [] of String

  if query_params["region"]?
    region = query_params["region"]
    query_params.delete("region")
  end

  if query_params["host"]? && !query_params["host"].empty?
    host = "https://#{query_params["host"]}"
    query_params.delete("host")
  else
    host = "https://r#{fvip}---#{mns.pop}.googlevideo.com"
  end

  url = "/videoplayback?#{query_params.to_s}"

  headers = HTTP::Headers.new
  REQUEST_HEADERS_WHITELIST.each do |header|
    if env.request.headers[header]?
      headers[header] = env.request.headers[header]
    end
  end

  client = make_client(URI.parse(host), region)

  response = HTTP::Client::Response.new(500)
  5.times do
    begin
      response = client.head(url, headers)

      if response.headers["Location"]?
        location = URI.parse(response.headers["Location"])
        env.response.headers["Access-Control-Allow-Origin"] = "*"

        host = "#{location.scheme}://#{location.host}"
        client = make_client(URI.parse(host), region)

        url = "#{location.full_path}&host=#{location.host}#{region ? "&region=#{region}" : ""}"
      else
        break
      end
    rescue Socket::Addrinfo::Error
      if !mns.empty?
        mn = mns.pop
      end
      fvip = "3"

      host = "https://r#{fvip}---#{mn}.googlevideo.com"
      client = make_client(URI.parse(host), region)
    rescue ex
    end
  end

  if response.status_code >= 400
    env.response.status_code = response.status_code
    next
  end

  if url.includes? "&file=seg.ts"
    if CONFIG.disabled?("livestreams")
      env.response.status_code = 403
      error_message = "Administrator has disabled this endpoint."
      next error_message
    end

    begin
      client = make_client(URI.parse(host), region)
      client.get(url, headers) do |response|
        response.headers.each do |key, value|
          if !RESPONSE_HEADERS_BLACKLIST.includes?(key.downcase)
            env.response.headers[key] = value
          end
        end

        env.response.headers["Access-Control-Allow-Origin"] = "*"

        if location = response.headers["Location"]?
          location = URI.parse(location)
          location = "#{location.full_path}&host=#{location.host}"

          if region
            location += "&region=#{region}"
          end

          next env.redirect location
        end

        IO.copy(response.body_io, env.response)
      end
    rescue ex
    end
  else
    if query_params["title"]? && CONFIG.disabled?("downloads") ||
       CONFIG.disabled?("dash")
      env.response.status_code = 403
      error_message = "Administrator has disabled this endpoint."
      next error_message
    end

    content_length = nil
    first_chunk = true
    range_start, range_end = parse_range(env.request.headers["Range"]?)
    chunk_start = range_start
    chunk_end = range_end

    if !chunk_end || chunk_end - chunk_start > HTTP_CHUNK_SIZE
      chunk_end = chunk_start + HTTP_CHUNK_SIZE - 1
    end

    client = make_client(URI.parse(host), region)

    # TODO: Record bytes written so we can restart after a chunk fails
    while true
      if !range_end && content_length
        range_end = content_length
      end

      if range_end && chunk_start > range_end
        break
      end

      if range_end && chunk_end > range_end
        chunk_end = range_end
      end

      headers["Range"] = "bytes=#{chunk_start}-#{chunk_end}"

      begin
        client.get(url, headers) do |response|
          if first_chunk
            if !env.request.headers["Range"]? && response.status_code == 206
              env.response.status_code = 200
            else
              env.response.status_code = response.status_code
            end

            response.headers.each do |key, value|
              if !RESPONSE_HEADERS_BLACKLIST.includes?(key.downcase) && key.downcase != "content-range"
                env.response.headers[key] = value
              end
            end

            env.response.headers["Access-Control-Allow-Origin"] = "*"

            if location = response.headers["Location"]?
              location = URI.parse(location)
              location = "#{location.full_path}&host=#{location.host}#{region ? "&region=#{region}" : ""}"

              env.redirect location
              break
            end

            if title = query_params["title"]?
              # https://blog.fastmail.com/2011/06/24/download-non-english-filenames/
              env.response.headers["Content-Disposition"] = "attachment; filename=\"#{URI.encode_www_form(title)}\"; filename*=UTF-8''#{URI.encode_www_form(title)}"
            end

            if !response.headers.includes_word?("Transfer-Encoding", "chunked")
              content_length = response.headers["Content-Range"].split("/")[-1].to_i64
              if env.request.headers["Range"]?
                env.response.headers["Content-Range"] = "bytes #{range_start}-#{range_end || (content_length - 1)}/#{content_length}"
                env.response.content_length = ((range_end.try &.+ 1) || content_length) - range_start
              else
                env.response.content_length = content_length
              end
            end
          end

          proxy_file(response, env)
        end
      rescue ex
        if ex.message != "Error reading socket: Connection reset by peer"
          break
        else
          client = make_client(URI.parse(host), region)
        end
      end

      chunk_start = chunk_end + 1
      chunk_end += HTTP_CHUNK_SIZE
      first_chunk = false
    end
  end
end

get "/ggpht/*" do |env|
  host = "https://yt3.ggpht.com"
  client = make_client(URI.parse(host))
  url = env.request.path.lchop("/ggpht")

  headers = HTTP::Headers.new
  REQUEST_HEADERS_WHITELIST.each do |header|
    if env.request.headers[header]?
      headers[header] = env.request.headers[header]
    end
  end

  begin
    client.get(url, headers) do |response|
      env.response.status_code = response.status_code
      response.headers.each do |key, value|
        if !RESPONSE_HEADERS_BLACKLIST.includes?(key.downcase)
          env.response.headers[key] = value
        end
      end

      env.response.headers["Access-Control-Allow-Origin"] = "*"

      if response.status_code >= 300
        env.response.headers.delete("Transfer-Encoding")
        break
      end

      proxy_file(response, env)
    end
  rescue ex
  end
end

options "/sb/:id/:storyboard/:index" do |env|
  env.response.headers.delete("Content-Type")
  env.response.headers["Access-Control-Allow-Origin"] = "*"
  env.response.headers["Access-Control-Allow-Methods"] = "GET, OPTIONS"
  env.response.headers["Access-Control-Allow-Headers"] = "Content-Type, Range"
end

get "/sb/:id/:storyboard/:index" do |env|
  id = env.params.url["id"]
  storyboard = env.params.url["storyboard"]
  index = env.params.url["index"]

  if storyboard.starts_with? "storyboard_live"
    host = "https://i.ytimg.com"
  else
    host = "https://i9.ytimg.com"
  end
  client = make_client(URI.parse(host))

  url = "/sb/#{id}/#{storyboard}/#{index}?#{env.params.query}"

  headers = HTTP::Headers.new
  REQUEST_HEADERS_WHITELIST.each do |header|
    if env.request.headers[header]?
      headers[header] = env.request.headers[header]
    end
  end

  begin
    client.get(url, headers) do |response|
      env.response.status_code = response.status_code
      response.headers.each do |key, value|
        if !RESPONSE_HEADERS_BLACKLIST.includes?(key.downcase)
          env.response.headers[key] = value
        end
      end

      env.response.headers["Access-Control-Allow-Origin"] = "*"

      if response.status_code >= 300
        env.response.headers.delete("Transfer-Encoding")
        break
      end

      proxy_file(response, env)
    end
  rescue ex
  end
end

get "/s_p/:id/:name" do |env|
  id = env.params.url["id"]
  name = env.params.url["name"]

  host = "https://i9.ytimg.com"
  client = make_client(URI.parse(host))
  url = env.request.resource

  headers = HTTP::Headers.new
  REQUEST_HEADERS_WHITELIST.each do |header|
    if env.request.headers[header]?
      headers[header] = env.request.headers[header]
    end
  end

  begin
    client.get(url, headers) do |response|
      env.response.status_code = response.status_code
      response.headers.each do |key, value|
        if !RESPONSE_HEADERS_BLACKLIST.includes?(key.downcase)
          env.response.headers[key] = value
        end
      end

      env.response.headers["Access-Control-Allow-Origin"] = "*"

      if response.status_code >= 300 && response.status_code != 404
        env.response.headers.delete("Transfer-Encoding")
        break
      end

      proxy_file(response, env)
    end
  rescue ex
  end
end

get "/yts/img/:name" do |env|
  headers = HTTP::Headers.new
  REQUEST_HEADERS_WHITELIST.each do |header|
    if env.request.headers[header]?
      headers[header] = env.request.headers[header]
    end
  end

  begin
    YT_POOL.client &.get(env.request.resource, headers) do |response|
      env.response.status_code = response.status_code
      response.headers.each do |key, value|
        if !RESPONSE_HEADERS_BLACKLIST.includes?(key.downcase)
          env.response.headers[key] = value
        end
      end

      env.response.headers["Access-Control-Allow-Origin"] = "*"

      if response.status_code >= 300 && response.status_code != 404
        env.response.headers.delete("Transfer-Encoding")
        break
      end

      proxy_file(response, env)
    end
  rescue ex
  end
end

get "/vi/:id/:name" do |env|
  id = env.params.url["id"]
  name = env.params.url["name"]

  if name == "maxres.jpg"
    build_thumbnails(id, config, Kemal.config).each do |thumb|
      if YT_IMG_POOL.client &.head("/vi/#{id}/#{thumb[:url]}.jpg").status_code == 200
        name = thumb[:url] + ".jpg"
        break
      end
    end
  end
  url = "/vi/#{id}/#{name}"

  headers = HTTP::Headers.new
  REQUEST_HEADERS_WHITELIST.each do |header|
    if env.request.headers[header]?
      headers[header] = env.request.headers[header]
    end
  end

  begin
    YT_IMG_POOL.client &.get(url, headers) do |response|
      env.response.status_code = response.status_code
      response.headers.each do |key, value|
        if !RESPONSE_HEADERS_BLACKLIST.includes?(key.downcase)
          env.response.headers[key] = value
        end
      end

      env.response.headers["Access-Control-Allow-Origin"] = "*"

      if response.status_code >= 300 && response.status_code != 404
        env.response.headers.delete("Transfer-Encoding")
        break
      end

      proxy_file(response, env)
    end
  rescue ex
  end
end

error 404 do |env|
  env.response.content_type = "application/json"

  error_message = "404 Not Found"
  {"error" => error_message}.to_json
end

error 500 do |env|
  env.response.content_type = "application/json"

  error_message = "500 Server Error"
  {"error" => error_message}.to_json
end

Kemal.config.powered_by_header = false
add_handler FilteredCompressHandler.new
add_handler APIHandler.new
add_handler DenyFrame.new
add_context_storage_type(Array(String))
add_context_storage_type(Preferences)
add_context_storage_type(User)

Kemal.config.logger = logger
Kemal.config.host_binding = Kemal.config.host_binding != "0.0.0.0" ? Kemal.config.host_binding : CONFIG.host_binding
Kemal.config.port = Kemal.config.port != 3000 ? Kemal.config.port : CONFIG.port
Kemal.run<|MERGE_RESOLUTION|>--- conflicted
+++ resolved
@@ -698,8 +698,6 @@
               json.field "author", related_channel.author
               json.field "authorId", related_channel.ucid
               json.field "authorUrl", related_channel.author_url
-<<<<<<< HEAD
-=======
 
               json.field "authorThumbnails" do
                 json.array do
@@ -946,252 +944,6 @@
     client.family = CONFIG.force_resolve || Socket::Family::INET
     client.family = Socket::Family::INET if client.family == Socket::Family::UNSPEC
     response = client.get("/complete/search?hl=en&gl=#{region}&client=youtube&ds=yt&q=#{URI.encode_www_form(query)}&callback=suggestCallback").body
->>>>>>> 04d56420
-
-              json.field "authorThumbnails" do
-                json.array do
-                  qualities = {32, 48, 76, 100, 176, 512}
-
-                  qualities.each do |quality|
-                    json.object do
-                      json.field "url", related_channel.author_thumbnail.gsub(/=\d+/, "=s#{quality}")
-                      json.field "width", quality
-                      json.field "height", quality
-                    end
-                  end
-                end
-              end
-            end
-          end
-        end
-      end
-    end
-  end
-end
-
-{"/api/v1/channels/:ucid/videos", "/api/v1/channels/videos/:ucid"}.each do |route|
-  get route do |env|
-    locale = LOCALES[env.get("preferences").as(Preferences).locale]?
-
-    env.response.content_type = "application/json"
-
-    ucid = env.params.url["ucid"]
-    page = env.params.query["page"]?.try &.to_i?
-    page ||= 1
-    sort_by = env.params.query["sort"]?.try &.downcase
-    sort_by ||= env.params.query["sort_by"]?.try &.downcase
-    sort_by ||= "newest"
-
-    begin
-      channel = get_about_info(ucid, locale)
-    rescue ex : ChannelRedirect
-      error_message = {"error" => "Channel is unavailable", "authorId" => ex.channel_id}.to_json
-      env.response.status_code = 302
-      env.response.headers["Location"] = env.request.resource.gsub(ucid, ex.channel_id)
-      next error_message
-    rescue ex
-      error_message = {"error" => ex.message}.to_json
-      env.response.status_code = 500
-      next error_message
-    end
-
-    begin
-      videos, count = get_60_videos(channel.ucid, channel.author, page, channel.auto_generated, sort_by)
-    rescue ex
-      error_message = {"error" => ex.message}.to_json
-      env.response.status_code = 500
-      next error_message
-    end
-
-    JSON.build do |json|
-      json.array do
-        videos.each do |video|
-          video.to_json(locale, config, Kemal.config, json)
-        end
-      end
-    end
-  end
-end
-
-{"/api/v1/channels/:ucid/latest", "/api/v1/channels/latest/:ucid"}.each do |route|
-  get route do |env|
-    locale = LOCALES[env.get("preferences").as(Preferences).locale]?
-
-    env.response.content_type = "application/json"
-
-    ucid = env.params.url["ucid"]
-
-    begin
-      videos = get_latest_videos(ucid)
-    rescue ex
-      error_message = {"error" => ex.message}.to_json
-      env.response.status_code = 500
-      next error_message
-    end
-
-    JSON.build do |json|
-      json.array do
-        videos.each do |video|
-          video.to_json(locale, config, Kemal.config, json)
-        end
-      end
-    end
-  end
-end
-
-{"/api/v1/channels/:ucid/playlists", "/api/v1/channels/playlists/:ucid"}.each do |route|
-  get route do |env|
-    locale = LOCALES[env.get("preferences").as(Preferences).locale]?
-
-    env.response.content_type = "application/json"
-
-    ucid = env.params.url["ucid"]
-    continuation = env.params.query["continuation"]?
-    sort_by = env.params.query["sort"]?.try &.downcase
-    sort_by ||= env.params.query["sort_by"]?.try &.downcase
-    sort_by ||= "last"
-
-    begin
-      channel = get_about_info(ucid, locale)
-    rescue ex : ChannelRedirect
-      error_message = {"error" => "Channel is unavailable", "authorId" => ex.channel_id}.to_json
-      env.response.status_code = 302
-      env.response.headers["Location"] = env.request.resource.gsub(ucid, ex.channel_id)
-      next error_message
-    rescue ex
-      error_message = {"error" => ex.message}.to_json
-      env.response.status_code = 500
-      next error_message
-    end
-
-    items, continuation = fetch_channel_playlists(channel.ucid, channel.author, channel.auto_generated, continuation, sort_by)
-
-    JSON.build do |json|
-      json.object do
-        json.field "playlists" do
-          json.array do
-            items.each do |item|
-              if item.is_a?(SearchPlaylist)
-                item.to_json(locale, config, Kemal.config, json)
-              end
-            end
-          end
-        end
-
-        json.field "continuation", continuation
-      end
-    end
-  end
-end
-
-{"/api/v1/channels/:ucid/comments", "/api/v1/channels/comments/:ucid"}.each do |route|
-  get route do |env|
-    locale = LOCALES[env.get("preferences").as(Preferences).locale]?
-
-    env.response.content_type = "application/json"
-
-    ucid = env.params.url["ucid"]
-
-    thin_mode = env.params.query["thin_mode"]?
-    thin_mode = thin_mode == "true"
-
-    format = env.params.query["format"]?
-    format ||= "json"
-
-    continuation = env.params.query["continuation"]?
-    # sort_by = env.params.query["sort_by"]?.try &.downcase
-
-    begin
-      fetch_channel_community(ucid, continuation, locale, config, Kemal.config, format, thin_mode)
-    rescue ex
-      env.response.status_code = 400
-      error_message = {"error" => ex.message}.to_json
-      next error_message
-    end
-  end
-end
-
-get "/api/v1/channels/search/:ucid" do |env|
-  locale = LOCALES[env.get("preferences").as(Preferences).locale]?
-
-  env.response.content_type = "application/json"
-
-  ucid = env.params.url["ucid"]
-
-  query = env.params.query["q"]?
-  query ||= ""
-
-  page = env.params.query["page"]?.try &.to_i?
-  page ||= 1
-
-  count, search_results = channel_search(query, page, ucid)
-  JSON.build do |json|
-    json.array do
-      search_results.each do |item|
-        item.to_json(locale, config, Kemal.config, json)
-      end
-    end
-  end
-end
-
-get "/api/v1/search" do |env|
-  locale = LOCALES[env.get("preferences").as(Preferences).locale]?
-  region = env.params.query["region"]?
-
-  env.response.content_type = "application/json"
-
-  query = env.params.query["q"]?
-  query ||= ""
-
-  page = env.params.query["page"]?.try &.to_i?
-  page ||= 1
-
-  sort_by = env.params.query["sort_by"]?.try &.downcase
-  sort_by ||= "relevance"
-
-  date = env.params.query["date"]?.try &.downcase
-  date ||= ""
-
-  duration = env.params.query["duration"]?.try &.downcase
-  duration ||= ""
-
-  features = env.params.query["features"]?.try &.split(",").map { |feature| feature.downcase }
-  features ||= [] of String
-
-  content_type = env.params.query["type"]?.try &.downcase
-  content_type ||= "video"
-
-  begin
-    search_params = produce_search_params(sort_by, date, content_type, duration, features)
-  rescue ex
-    env.response.status_code = 400
-    error_message = {"error" => ex.message}.to_json
-    next error_message
-  end
-
-  count, search_results = search(query, page, search_params, region).as(Tuple)
-  JSON.build do |json|
-    json.array do
-      search_results.each do |item|
-        item.to_json(locale, config, Kemal.config, json)
-      end
-    end
-  end
-end
-
-get "/api/v1/search/suggestions" do |env|
-  locale = LOCALES[env.get("preferences").as(Preferences).locale]?
-  region = env.params.query["region"]?
-
-  env.response.content_type = "application/json"
-
-  query = env.params.query["q"]?
-  query ||= ""
-
-  begin
-    response = QUIC::Client.get(
-      "https://suggestqueries.google.com/complete/search?hl=en&gl=#{region}&client=youtube&ds=yt&q=#{URI.encode_www_form(query)}&callback=suggestCallback"
-    ).body
 
     body = response[35..-2]
     body = JSON.parse(body).as_a
