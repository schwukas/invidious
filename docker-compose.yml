version: "3"
services:
  invidious:
    build:
      context: .
      dockerfile: docker/Dockerfile
    restart: unless-stopped
    ports:
<<<<<<< HEAD
      - "127.0.0.1:3000:3000"
=======
      - "127.0.0.1:3000:3000"
    environment:
      # Adapted from ./config/config.yml
      INVIDIOUS_CONFIG: |
        channel_threads: 1
        feed_threads: 1
        db:
          user: kemal
          password: kemal
          host: postgres
          port: 5432
          dbname: invidious
        full_refresh: false
        https_only: false
        domain:
    depends_on:
      - postgres

volumes:
  postgresdata:
>>>>>>> 92798abb
<|MERGE_RESOLUTION|>--- conflicted
+++ resolved
@@ -6,9 +6,6 @@
       dockerfile: docker/Dockerfile
     restart: unless-stopped
     ports:
-<<<<<<< HEAD
-      - "127.0.0.1:3000:3000"
-=======
       - "127.0.0.1:3000:3000"
     environment:
       # Adapted from ./config/config.yml
@@ -23,10 +20,4 @@
           dbname: invidious
         full_refresh: false
         https_only: false
-        domain:
-    depends_on:
-      - postgres
-
-volumes:
-  postgresdata:
->>>>>>> 92798abb
+        domain: