FROM alpine:edge AS builder
RUN apk add --no-cache curl crystal shards libc-dev \
    yaml-dev libxml2-dev sqlite-dev zlib-dev openssl-dev \
    yaml-static sqlite-static zlib-static openssl-libs-static
WORKDIR /invidious
RUN curl -Lo /etc/apk/keys/omarroth.rsa.pub https://github.com/omarroth/boringssl-alpine/releases/download/1.1.0-r0/omarroth.rsa.pub && \
    curl -Lo boringssl-dev.apk https://github.com/omarroth/boringssl-alpine/releases/download/1.1.0-r0/boringssl-dev-1.1.0-r0.apk && \
    curl -Lo lsquic.apk https://github.com/omarroth/lsquic-alpine/releases/download/2.6.3-r0/lsquic-2.6.3-r0.apk && \
    apk verify --no-cache boringssl-dev.apk lsquic.apk && \
    tar -xf boringssl-dev.apk usr/lib/libcrypto.a usr/lib/libssl.a && \
    tar -xf lsquic.apk usr/lib/liblsquic.a && \
    rm /etc/apk/keys/omarroth.rsa.pub boringssl-dev.apk lsquic.apk
COPY ./shard.yml ./shard.yml
RUN shards update && shards install && \
    mv ./usr/lib/* ./lib/lsquic/src/lsquic/ext && \
    rm -r ./usr /root/.cache
COPY ./src/ ./src/
# TODO: .git folder is required for building – this is destructive.
# See definition of CURRENT_BRANCH, CURRENT_COMMIT and CURRENT_VERSION.
COPY ./.git/ ./.git/
RUN crystal build ./src/invidious.cr \
    --static --warnings all --error-on-warnings \
    --link-flags "-lxml2 -llzma"

FROM alpine:latest
RUN apk add --no-cache librsvg ttf-opensans
WORKDIR /invidious
RUN addgroup -g 1000 -S invidious && \
    adduser -u 1000 -S invidious -G invidious
<<<<<<< HEAD
COPY ./config/config.yml ./config/config.yml
=======
COPY ./assets/ ./assets/
COPY --chown=invidious ./config/config.yml ./config/config.yml
RUN sed -i 's/host: \(127.0.0.1\|localhost\)/host: postgres/' config/config.yml
COPY ./config/sql/ ./config/sql/
>>>>>>> ceb25298
COPY ./locales/ ./locales/
COPY --from=builder /invidious/invidious .

USER invidious
CMD [ "/invidious/invidious" ]<|MERGE_RESOLUTION|>--- conflicted
+++ resolved
@@ -27,14 +27,7 @@
 WORKDIR /invidious
 RUN addgroup -g 1000 -S invidious && \
     adduser -u 1000 -S invidious -G invidious
-<<<<<<< HEAD
-COPY ./config/config.yml ./config/config.yml
-=======
-COPY ./assets/ ./assets/
 COPY --chown=invidious ./config/config.yml ./config/config.yml
-RUN sed -i 's/host: \(127.0.0.1\|localhost\)/host: postgres/' config/config.yml
-COPY ./config/sql/ ./config/sql/
->>>>>>> ceb25298
 COPY ./locales/ ./locales/
 COPY --from=builder /invidious/invidious .
 
