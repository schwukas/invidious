--- conflicted
+++ resolved
@@ -27,13 +27,8 @@
       install:
         - docker-compose build
       script:
-<<<<<<< HEAD
-        - docker-compose up -d
-        - HEADERS="$(curl -I -s http://localhost:3000/api/v1/trending)"
-=======
         - docker-compose up
         - sleep 15 # Wait for cluster to become ready, TODO: do not sleep
-        - HEADERS="$(curl -I -s http://localhost:3000/)"
->>>>>>> 92798abb
+        - HEADERS="$(curl -I -s http://localhost:3000/api/v1/trending)"
         - STATUS="$(echo $HEADERS | head -n1)"
         - if [[ "$STATUS" != *"200 OK"* ]]; then echo "$HEADERS"; exit 1; fi